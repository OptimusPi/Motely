--- conflicted
+++ resolved
@@ -37,38 +37,9 @@
 
 
     }
+
     public int VoucherBitfield;
-<<<<<<< HEAD
-    public bool ShowmanActive;
-    public MotelySingleItemSet OwnedJokers;
-
-    public HashSet<MotelyBossBlind> UsedBosses;
-    public int LastProcessedBossAnte;
-
-    public void InitializeBossTracking()
-    {
-        UsedBosses ??= new HashSet<MotelyBossBlind>();
-        LastProcessedBossAnte = 0;
-    }
-    
-    public void MarkBossUsed(MotelyBossBlind boss)
-    {
-        UsedBosses ??= new HashSet<MotelyBossBlind>();
-        UsedBosses.Add(boss);
-    }
-    
-    public void IncrementBossAnte()
-    {
-        LastProcessedBossAnte++;
-    }
-    
-    public void ClearUsedBosses(Predicate<MotelyBossBlind> predicate)
-    {
-        UsedBosses?.RemoveWhere(predicate);
-    }
-=======
     public int BossBitfield;
->>>>>>> f87a1faf
 
     public void ActivateVoucher(MotelyVoucher voucher)
     {
@@ -101,19 +72,4 @@
         // Only allow finisher boss bits to be set
         BossBitfield &= FinisherBossBlindMask;
     }
-
-    public void ActivateShowman()
-    {
-        ShowmanActive = true;
-    }
-    
-    public void AddOwnedJoker(MotelyItem joker)
-    {
-        // Check if we haven't exceeded the max capacity
-        if (OwnedJokers.Length < MotelySingleItemSet.MaxLength)
-        {
-            OwnedJokers.Append(joker);
-        }
-        // If at max capacity, we just won't track more jokers (edge case)
-    }
 }