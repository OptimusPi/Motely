--- conflicted
+++ resolved
@@ -139,11 +139,7 @@
                 case "Joker":
                     var prng = searchContext.CreatePrngStream(MotelyPrngKeys.JokerSoul + ante);
                     var jokerVec = searchContext.GetNextRandomElement(ref prng, jokerChoices);
-<<<<<<< HEAD
-                    VectorMask jokerMask = VectorEnum256.Equals(jokerVec, ParseJoker(need.Value));
-=======
                     var jokerMask = new VectorMask(VectorEnum256.Equals(jokerVec, ParseJoker(need.Value)));
->>>>>>> 8f395b7f
                     
                     // Check edition if specified - simplified for now
                     if (!string.IsNullOrEmpty(need.Edition) && need.Edition != "None")
@@ -154,11 +150,8 @@
                         var threshold = GetEditionThreshold(need.Edition);
                         var editionMask = Vector512.LessThan(editionRolls, Vector512.Create(threshold));
                         var editionMask256 = new VectorMask(MotelyVectorUtils.VectorMaskToIntMask(editionMask));
-<<<<<<< HEAD
                         jokerMask &= editionMask256;
-=======
-                        jokerMask = jokerMask & editionMask256;
->>>>>>> 8f395b7f
+
                     }
                     
                     return mask & jokerMask;
