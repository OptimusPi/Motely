--- conflicted
+++ resolved
@@ -44,11 +44,7 @@
 
     public const string Tags = "Tag";
     public const string Boss = "boss";
-<<<<<<< HEAD
-
-=======
     
->>>>>>> f87a1faf
     public const string ShopItemType = "cdt";
     public const string ShopItemSource = "sho";
     public const string ShopJokerEternalPerishableSource = "etperpoll";
