
using System.ComponentModel;
using System.Diagnostics;
using System.Runtime.CompilerServices;

namespace Motely;

public struct MotelySingleJokerStream
{
    public readonly bool IsNull => StreamSuffix == null;

    public string StreamSuffix;
    public MotelySinglePrngStream EditionPrngStream;
    public MotelySinglePrngStream RarityPrngStream;
    public MotelySinglePrngStream EternalPerishablePrngStream;
    public MotelySinglePrngStream RentalPrngStream;
    public string? ResampleKey; // Key to create resample stream for handling duplicates when needed

    // For these, a state set to -1 means they are not yet initialized.
    //  A state of -2 means the stream does not provide that joker
    public MotelySinglePrngStream CommonJokerPrngStream;
    public MotelySinglePrngStream UncommonJokerPrngStream;
    public MotelySinglePrngStream RareJokerPrngStream;

    public readonly bool DoesProvideCommonJokers => CommonJokerPrngStream.State != -2;
    public readonly bool DoesProvideUncommonJokers => UncommonJokerPrngStream.State != -2;
    public readonly bool DoesProvideRareJokers => RareJokerPrngStream.State != -2;
    public readonly bool DoesProvideEdition => !EditionPrngStream.IsInvalid;
    public readonly bool DoesProvideStickers => !EternalPerishablePrngStream.IsInvalid;

    public MotelySingleJokerResampleStreams? ResampleStreams;

}

public class MotelySingleJokerResampleStreams
{
    public MotelySingleResampleStream CommonJokerResampleStream = MotelySingleResampleStream.Invalid;
    public MotelySingleResampleStream UncommonJokerResampleStream = MotelySingleResampleStream.Invalid;
    public MotelySingleResampleStream RareJokerResampleStream = MotelySingleResampleStream.Invalid;
}

public struct MotelySingleJokerFixedRarityStream
{
    public MotelyJokerRarity Rarity;
    public MotelySinglePrngStream EditionPrngStream;
    public MotelySinglePrngStream EternalPerishablePrngStream;
    public MotelySinglePrngStream RentalPrngStream;
    public MotelySinglePrngStream JokerPrngStream;

    public readonly bool DoesProvideEdition => !EditionPrngStream.IsInvalid;
    public readonly bool DoesProvideStickers => !EternalPerishablePrngStream.IsInvalid;
}

[Flags]
public enum MotelyJokerStreamFlags
{
    ExcludeStickers = 1 << 1,
    ExcludeEdition = 1 << 2,

    ExcludeCommonJokers = 1 << 3,
    ExcludeUncommonJokers = 1 << 4,
    ExcludeRareJokers = 1 << 5,

    Default = 0
}

unsafe ref partial struct MotelySingleSearchContext
{

    public MotelySingleJokerStream CreateShopJokerStream(int ante, MotelyJokerStreamFlags flags = MotelyJokerStreamFlags.Default, bool isCached = false)
    {
        return CreateJokerStream(
            MotelyPrngKeys.ShopItemSource,
            MotelyPrngKeys.ShopJokerEternalPerishableSource,
            MotelyPrngKeys.ShopJokerRentalSource,
            ante, flags, isCached
        );
    }

    public MotelySingleJokerStream CreateBuffoonPackJokerStream(int ante, MotelyJokerStreamFlags flags = MotelyJokerStreamFlags.Default, bool isCached = false)
    {
        // Single stream per ante (not per pack index)
        // Include resample stream for handling duplicates in buffoon packs
        return CreateJokerStream(
            MotelyPrngKeys.BuffoonPackItemSource,
            MotelyPrngKeys.BuffoonJokerEternalPerishableSource,
            MotelyPrngKeys.BuffoonJokerRentalSource,
            ante, flags, isCached, includeResampleStream: true
        );
    }

#if !DEBUG
    [MethodImpl(MethodImplOptions.AggressiveInlining)]
#endif
    private MotelySingleJokerStream CreateJokerStream(string source, string eternalPerishableSource, string rentalSource, int ante, MotelyJokerStreamFlags flags, bool isCached, bool includeResampleStream = false)
    {
        return new()
        {
            StreamSuffix = source + ante,
            RarityPrngStream = CreatePrngStream(MotelyPrngKeys.JokerRarity + ante + source, isCached),
            EditionPrngStream = !flags.HasFlag(MotelyJokerStreamFlags.ExcludeEdition) ?
                CreatePrngStream(MotelyPrngKeys.JokerEdition + source + ante, isCached) : MotelySinglePrngStream.Invalid,
            EternalPerishablePrngStream = (!flags.HasFlag(MotelyJokerStreamFlags.ExcludeStickers) && Stake >= MotelyStake.Black) ?
                CreatePrngStream(eternalPerishableSource + ante, isCached) : MotelySinglePrngStream.Invalid,
            RentalPrngStream = (!flags.HasFlag(MotelyJokerStreamFlags.ExcludeStickers) && Stake >= MotelyStake.Gold) ?
                CreatePrngStream(rentalSource + ante, isCached) : MotelySinglePrngStream.Invalid,
            ResampleKey = includeResampleStream ?
                source + ante : null,
            CommonJokerPrngStream = new(flags.HasFlag(MotelyJokerStreamFlags.ExcludeCommonJokers) ? -2 : -1),
            UncommonJokerPrngStream = new(flags.HasFlag(MotelyJokerStreamFlags.ExcludeUncommonJokers) ? -2 : -1),
            RareJokerPrngStream = new(flags.HasFlag(MotelyJokerStreamFlags.ExcludeRareJokers) ? -2 : -1),
            ResampleStreams = null,
        };
    }

    public MotelySingleJokerFixedRarityStream CreateSoulJokerStream(int ante, MotelyJokerStreamFlags flags = MotelyJokerStreamFlags.Default, bool isCached = false)
    {
    var stream = CreateJokerFixedRarityStream(
            MotelyPrngKeys.JokerSoulSource,
            MotelyPrngKeys.ShopJokerEternalPerishableSource,
            MotelyPrngKeys.ShopJokerRentalSource,
            ante, flags, MotelyJokerRarity.Legendary, isCached
        );
    Debug.Assert(stream.DoesProvideEdition, "Soul joker stream should provide editions unless explicitly excluded");
    return stream;
    }

#if !DEBUG
    [MethodImpl(MethodImplOptions.AggressiveInlining)]
#endif
    private MotelySingleJokerFixedRarityStream CreateJokerFixedRarityStream(string source, string eternalPerishableSource, string rentalSource, int ante, MotelyJokerStreamFlags flags, MotelyJokerRarity rarity, bool isCached)
    {
        return new()
        {
            Rarity = rarity,
            JokerPrngStream = CreatePrngStream(MotelyPrngKeys.FixedRarityJoker(rarity, source, ante), isCached),
            EditionPrngStream = !flags.HasFlag(MotelyJokerStreamFlags.ExcludeEdition) ?
                CreatePrngStream(MotelyPrngKeys.JokerEdition + source + ante, isCached) : MotelySinglePrngStream.Invalid,
            EternalPerishablePrngStream = (!flags.HasFlag(MotelyJokerStreamFlags.ExcludeStickers) && Stake >= MotelyStake.Black) ?
                CreatePrngStream(eternalPerishableSource + ante, isCached) : MotelySinglePrngStream.Invalid,
            RentalPrngStream = (!flags.HasFlag(MotelyJokerStreamFlags.ExcludeStickers) && Stake >= MotelyStake.Gold) ?
                CreatePrngStream(rentalSource + ante, isCached) : MotelySinglePrngStream.Invalid,
        };
    }

    public MotelySingleItemSet GetNextBuffoonPackContents(ref MotelySingleJokerStream jokerStream, MotelyBoosterPackSize size)
    => GetNextBuffoonPackContents(ref jokerStream, MotelyBoosterPackType.Buffoon.GetCardCount(size));

    public MotelySingleItemSet GetNextBuffoonPackContents(ref MotelySingleJokerStream jokerStream, int size)
    {
        Debug.Assert(!jokerStream.RarityPrngStream.IsInvalid, "Joker stream must have valid rarity PRNG");
        Debug.Assert(size <= MotelySingleItemSet.MaxLength);

        MotelySingleItemSet pack = new();

        for (int i = 0; i < size; i++)
<<<<<<< HEAD
            pack.Append(GetNextJoker(ref jokerStream, pack)); // Handle duplicates
=======
            pack.Append(GetNextJoker(ref jokerStream, ref pack));
>>>>>>> f87a1faf

        return pack;
    }


#if !DEBUG
    [MethodImpl(MethodImplOptions.AggressiveInlining)]
#endif
    private MotelyItemEdition GetNextEdition(ref MotelySinglePrngStream stream, int editionRate)
    {
        double editionPoll = GetNextRandom(ref stream);

        if (editionPoll > 0.997)
            return MotelyItemEdition.Negative;
        else if (editionPoll > 1 - 0.006 * editionRate)
            return MotelyItemEdition.Polychrome;
        else if (editionPoll > 1 - 0.02 * editionRate)
            return MotelyItemEdition.Holographic;
        else if (editionPoll > 1 - 0.04 * editionRate)
            return MotelyItemEdition.Foil;
        else
            return MotelyItemEdition.None;
    }


#if !DEBUG
    [MethodImpl(MethodImplOptions.AggressiveInlining)]
#endif
    private static bool CanBeEternal(MotelyItem item)
    {
        // Jokers that self-destruct or activate on sell cannot receive the Eternal Sticker
        MotelyItemType joker = item.Type;
        return joker != MotelyItemType.Cavendish &&
               joker != MotelyItemType.DietCola &&
               joker != MotelyItemType.GrosMichel &&
               joker != MotelyItemType.IceCream &&
               joker != MotelyItemType.InvisibleJoker &&
               joker != MotelyItemType.Luchador &&
               joker != MotelyItemType.MrBones &&
               joker != MotelyItemType.Popcorn &&
               joker != MotelyItemType.Ramen &&
               joker != MotelyItemType.Seltzer &&
               joker != MotelyItemType.TurtleBean;
    }

#if !DEBUG
    [MethodImpl(MethodImplOptions.AggressiveInlining)]
#endif
    private static bool CanBeEternal(MotelyItem item)
    {
        // Jokers that self-destruct or activate on sell cannot receive the Eternal Sticker
        var joker = (MotelyJoker)(item.Value & Motely.ItemTypeMask & ~Motely.ItemTypeCategoryMask);
        return joker != MotelyJoker.Cavendish && 
               joker != MotelyJoker.DietCola &&
               joker != MotelyJoker.GrosMichel && 
               joker != MotelyJoker.IceCream && 
               joker != MotelyJoker.InvisibleJoker &&
               joker != MotelyJoker.Luchador &&
               joker != MotelyJoker.MrBones &&
               joker != MotelyJoker.Popcorn && 
               joker != MotelyJoker.Ramen && 
               joker != MotelyJoker.Seltzer && 
               joker != MotelyJoker.TurtleBean;
    }

    private MotelyItem ApplyNextStickers(MotelyItem item, ref MotelySinglePrngStream eternalPerishableStream, ref MotelySinglePrngStream rentalStream)
    {
        if (Stake < MotelyStake.Black) return item;

        Debug.Assert(!eternalPerishableStream.IsInvalid);

        double stickerPoll = GetNextRandom(ref eternalPerishableStream);

<<<<<<< HEAD
        // Only apply Eternal if the joker can be eternal
        if (CanBeEternal(item))
        {
            item = item.WithEternal(stickerPoll > 0.7);
        }
=======
        item = item.WithEternal(stickerPoll > 0.7 && CanBeEternal(item));
>>>>>>> f87a1faf

        if (Stake < MotelyStake.Orange) return item;

        // Only apply Perishable if not already Eternal
        if (!item.IsEternal)
        {
            item = item.WithPerishable(stickerPoll > 0.4 && stickerPoll <= 0.7);
        }

        if (Stake < MotelyStake.Gold) return item;

        Debug.Assert(!rentalStream.IsInvalid);

        stickerPoll = GetNextRandom(ref rentalStream);

        item = item.WithRental(stickerPoll > 0.7);

        return item;
    }

#if !DEBUG
    [MethodImpl(MethodImplOptions.AggressiveInlining)]
#endif
    public MotelyItem GetNextJoker(ref MotelySingleJokerFixedRarityStream stream)
    {

        MotelyItem item;

        switch (stream.Rarity)
        {
            case MotelyJokerRarity.Legendary:
                item = new(GetNextJoker<MotelyJokerLegendary>(ref stream.JokerPrngStream, MotelyJokerRarity.Legendary));
                break;
            case MotelyJokerRarity.Rare:
                item = new(GetNextJoker<MotelyJokerRare>(ref stream.JokerPrngStream, MotelyJokerRarity.Rare));
                break;
            case MotelyJokerRarity.Uncommon:
                item = new(GetNextJoker<MotelyJokerUncommon>(ref stream.JokerPrngStream, MotelyJokerRarity.Uncommon));
                break;
            default:
                Debug.Assert(stream.Rarity == MotelyJokerRarity.Common);
                item = new(GetNextJoker<MotelyJokerCommon>(ref stream.JokerPrngStream, MotelyJokerRarity.Common));
                break;
        }

        if (stream.DoesProvideEdition)
        {
            item = item.WithEdition(GetNextEdition(ref stream.EditionPrngStream, 1));
        }

        if (stream.DoesProvideStickers)
        {
            item = ApplyNextStickers(item, ref stream.EternalPerishablePrngStream, ref stream.RentalPrngStream);
        }

        return item;
    }

#if !DEBUG
        [MethodImpl(MethodImplOptions.AggressiveInlining)]
#endif
    // Overload that handles duplicate checking for packs using resample stream
    public MotelyItem GetNextJoker(ref MotelySingleJokerStream stream, in MotelySingleItemSet itemSet)
    {
        Debug.Assert(stream.ResampleKey != null, "Joker stream should have resample key for duplicate handling in packs");
        
        MotelyItem joker = GetNextJoker(ref stream);
        
        // If we got an excluded joker, don't check for duplicates
        if (joker.Type == MotelyItemType.JokerExcludedByStream)
            return joker;
        
        // If no duplicate, return immediately
        if (!itemSet.Contains(joker))
            return joker;
        
        // Determine the rarity-specific resample key based on the original joker's rarity
        MotelyJokerRarity originalRarity = (MotelyJokerRarity)((int)joker.Type & 0xF00);
        string rarityPrefix = originalRarity switch
        {
            MotelyJokerRarity.Rare => MotelyPrngKeys.JokerRare,
            MotelyJokerRarity.Uncommon => MotelyPrngKeys.JokerUncommon,
            _ => MotelyPrngKeys.JokerCommon
        };
        string resampleKey = rarityPrefix + stream.ResampleKey;
        
        // Create the resample stream with the correct key
        var resampleStream = CreateResampleStream(resampleKey, false);
        int resampleCount = 0;
        
        // Keep rerolling while we have duplicates
        while (itemSet.Contains(joker))
        {
            ref var resamplePrngStream = ref GetResamplePrngStream(ref resampleStream, resampleKey, resampleCount);
            
            // Get new joker of same rarity
            MotelyJoker newJoker = originalRarity switch
            {
                MotelyJokerRarity.Rare => GetNextJoker<MotelyJokerRare>(ref resamplePrngStream, MotelyJokerRarity.Rare),
                MotelyJokerRarity.Uncommon => GetNextJoker<MotelyJokerUncommon>(ref resamplePrngStream, MotelyJokerRarity.Uncommon),
                _ => GetNextJoker<MotelyJokerCommon>(ref resamplePrngStream, MotelyJokerRarity.Common)
            };
            
            // Preserve edition and stickers from original (Balatro doesn't re-roll these)
            joker = new MotelyItem(newJoker)
                .WithEdition(joker.Edition);
            if (joker.IsEternal) joker = joker.WithEternal(true);
            if (joker.IsPerishable) joker = joker.WithPerishable(true);
            if (joker.IsRental) joker = joker.WithRental(true);
            
            resampleCount++;
            
            if (joker.Type == MotelyItemType.JokerExcludedByStream)
                return joker;
        }
        
        return joker;
    }
    
    // Helper for applying stickers from resample stream
    private MotelyItem ApplyNextStickersFromResample(MotelyItem item, ref MotelySinglePrngStream resampleStream)
    {
        if (Stake < MotelyStake.Black) return item;
        
        double stickerPoll = GetNextRandom(ref resampleStream);
        
        item = item.WithEternal(stickerPoll > 0.7);
        
        if (Stake < MotelyStake.Orange) return item;
        
        item = item.WithPerishable(stickerPoll > 0.4 && stickerPoll <= 0.7);
        
        if (Stake < MotelyStake.Gold) return item;
        
        // Use another roll for rental
        stickerPoll = GetNextRandom(ref resampleStream);
        
        item = item.WithRental(stickerPoll > 0.7);
        
        return item;
    }
    
    public MotelyItem GetNextJoker(ref MotelySingleJokerStream stream)
        => GetNextJoker(ref stream, ref Unsafe.NullRef<MotelySingleItemSet>());

#if !DEBUG
        [MethodImpl(MethodImplOptions.AggressiveInlining)]
#endif
    public MotelyItem GetNextJoker(ref MotelySingleJokerStream stream, ref MotelySingleItemSet items)
    {
        MotelyJoker joker;
        MotelyJokerRarity rarity;

        double rarityPoll = GetNextRandom(ref stream.RarityPrngStream);

        if (rarityPoll > 0.95)
        {
            if (!stream.DoesProvideRareJokers)
                return new(MotelyItemType.JokerExcludedByStream);

            rarity = MotelyJokerRarity.Rare;

            if (stream.RareJokerPrngStream.IsInvalid)
                stream.RareJokerPrngStream = CreatePrngStream(MotelyPrngKeys.JokerRare + stream.StreamSuffix);

            joker = GetNextJoker<MotelyJokerRare>(ref stream.RareJokerPrngStream, MotelyJokerRarity.Rare);
        }
        else if (rarityPoll > 0.7)
        {
            if (!stream.DoesProvideUncommonJokers)
                return new(MotelyItemType.JokerExcludedByStream);

            rarity = MotelyJokerRarity.Uncommon;

            if (stream.UncommonJokerPrngStream.IsInvalid)
                stream.UncommonJokerPrngStream = CreatePrngStream(MotelyPrngKeys.JokerUncommon + stream.StreamSuffix);

            joker = GetNextJoker<MotelyJokerUncommon>(ref stream.UncommonJokerPrngStream, MotelyJokerRarity.Uncommon);
        }
        else
        {
            if (!stream.DoesProvideCommonJokers)
                return new(MotelyItemType.JokerExcludedByStream);

            rarity = MotelyJokerRarity.Common;

            if (stream.CommonJokerPrngStream.IsInvalid)
                stream.CommonJokerPrngStream = CreatePrngStream(MotelyPrngKeys.JokerCommon + stream.StreamSuffix);

            joker = GetNextJoker<MotelyJokerCommon>(ref stream.CommonJokerPrngStream, MotelyJokerRarity.Common);
        }

        if (!Unsafe.IsNullRef(ref items))
        {
            if (items.Contains((MotelyItemType)((int)MotelyItemTypeCategory.Joker | (int)joker)))
            {
                // Resamples!

                stream.ResampleStreams ??= new();

                switch (rarity)
                {
                    case MotelyJokerRarity.Rare:
                        if (stream.ResampleStreams.RareJokerResampleStream.IsInvalid)
                            stream.ResampleStreams.RareJokerResampleStream = CreateResampleStream(MotelyPrngKeys.JokerRare + stream.StreamSuffix, false);
                        break;

                    case MotelyJokerRarity.Uncommon:
                        if (stream.ResampleStreams.UncommonJokerResampleStream.IsInvalid)
                            stream.ResampleStreams.UncommonJokerResampleStream = CreateResampleStream(MotelyPrngKeys.JokerUncommon + stream.StreamSuffix, false);
                        break;

                    default:
                        Debug.Assert(rarity == MotelyJokerRarity.Common);
                        if (stream.ResampleStreams.CommonJokerResampleStream.IsInvalid)
                            stream.ResampleStreams.CommonJokerResampleStream = CreateResampleStream(MotelyPrngKeys.JokerCommon + stream.StreamSuffix, false);
                        break;
                }

                int resample = 0;

                do
                {
                    switch (rarity)
                    {
                        case MotelyJokerRarity.Rare:
                            joker = GetNextJoker<MotelyJokerRare>(
                                ref GetResamplePrngStream(
                                    ref stream.ResampleStreams.RareJokerResampleStream,
                                    MotelyPrngKeys.JokerRare + stream.StreamSuffix,
                                    resample),
                                MotelyJokerRarity.Rare
                            );
                            break;
                        case MotelyJokerRarity.Uncommon:
                            joker = GetNextJoker<MotelyJokerUncommon>(
                                ref GetResamplePrngStream(
                                    ref stream.ResampleStreams.UncommonJokerResampleStream,
                                    MotelyPrngKeys.JokerUncommon + stream.StreamSuffix,
                                    resample),
                                MotelyJokerRarity.Uncommon
                            );
                            break;
                        default:
                            Debug.Assert(rarity == MotelyJokerRarity.Common);
                            joker = GetNextJoker<MotelyJokerCommon>(
                                ref GetResamplePrngStream(
                                    ref stream.ResampleStreams.CommonJokerResampleStream,
                                    MotelyPrngKeys.JokerCommon + stream.StreamSuffix,
                                    resample),
                                MotelyJokerRarity.Common
                            );
                            break;
                    }
                } while (items.Contains((MotelyItemType)((int)MotelyItemTypeCategory.Joker | (int)joker)));
            }
        }

        MotelyItem jokerItem = new(joker);

        if (stream.DoesProvideEdition)
        {
            jokerItem = jokerItem.WithEdition(GetNextEdition(ref stream.EditionPrngStream, 1));
        }

        if (stream.DoesProvideStickers)
        {
            jokerItem = ApplyNextStickers(jokerItem, ref stream.EternalPerishablePrngStream, ref stream.RentalPrngStream);
        }

        return jokerItem;
    }

#if !DEBUG
    [MethodImpl(MethodImplOptions.AggressiveInlining)]
#endif
    private MotelyJoker GetNextJoker<T>(ref MotelySinglePrngStream stream, MotelyJokerRarity rarity) where T : unmanaged, Enum
    {
        Debug.Assert(sizeof(T) == 4);
        int value = (int)rarity | GetNextRandomInt(ref stream, 0, MotelyEnum<T>.ValueCount);
        return (MotelyJoker)value;
    }
}<|MERGE_RESOLUTION|>--- conflicted
+++ resolved
@@ -154,11 +154,7 @@
         MotelySingleItemSet pack = new();
 
         for (int i = 0; i < size; i++)
-<<<<<<< HEAD
-            pack.Append(GetNextJoker(ref jokerStream, pack)); // Handle duplicates
-=======
             pack.Append(GetNextJoker(ref jokerStream, ref pack));
->>>>>>> f87a1faf
 
         return pack;
     }
@@ -232,15 +228,7 @@
 
         double stickerPoll = GetNextRandom(ref eternalPerishableStream);
 
-<<<<<<< HEAD
-        // Only apply Eternal if the joker can be eternal
-        if (CanBeEternal(item))
-        {
-            item = item.WithEternal(stickerPoll > 0.7);
-        }
-=======
         item = item.WithEternal(stickerPoll > 0.7 && CanBeEternal(item));
->>>>>>> f87a1faf
 
         if (Stake < MotelyStake.Orange) return item;
 
