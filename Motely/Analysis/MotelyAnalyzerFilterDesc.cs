--- conflicted
+++ resolved
@@ -41,14 +41,9 @@
 
         public readonly bool CheckSeed(ref MotelySingleSearchContext ctx)
         {
-<<<<<<< HEAD
-            // Create run state to track activated vouchers and boss state across antes
-            MotelyRunState runState = new();
-=======
             // Create voucher state to track activated vouchers across antes
             MotelyRunState voucherState = new();
             MotelySingleBossStream bossStream = ctx.CreateBossStream();
->>>>>>> f87a1faf
 
             List<MotelyAnteAnalysis> antes = [];
 
@@ -65,13 +60,8 @@
                     BuffoonStream = default
                 };
 
-<<<<<<< HEAD
-                // Boss - pass run state to maintain boss tracking across antes
-                MotelyBossBlind boss = ctx.GetBossForAnte(ante, ref runState);
-=======
                 // Boss
                 MotelyBossBlind boss = ctx.GetBossForAnte(ref bossStream, ante, ref voucherState);
->>>>>>> f87a1faf
 
                 // Voucher - get with state for proper progression
                 MotelyVoucher voucher = ctx.GetAnteFirstVoucher(ante, runState);
