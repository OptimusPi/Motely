
using System.Diagnostics;
using System.Runtime.CompilerServices;
using System.Runtime.Intrinsics;

namespace Motely;

public struct MotelySinglePrngStream(double state)
{
    public static MotelySinglePrngStream Invalid => new(-1);

    public double State = state;
    public readonly bool IsInvalid => State < 0;
}

public ref struct MotelySingleResampleStream(MotelySinglePrngStream initialPrngStream, bool isCached)
{

    public static MotelySingleResampleStream Invalid => new(MotelySinglePrngStream.Invalid, false);

    public const int StackResampleCount = 4;

    [InlineArray(StackResampleCount)]
    public struct MotelyResampleStreams
    {
        public MotelySinglePrngStream PrngStream;
    }

    public MotelySinglePrngStream InitialPrngStream = initialPrngStream;
    public MotelyResampleStreams ResamplePrngStreams;
    public int ResamplePrngStreamInitCount;
    public List<object>? HighResamplePrngStreams;
    public bool IsCached = isCached;

    public readonly bool IsInvalid => InitialPrngStream.IsInvalid;
}


public readonly unsafe ref partial struct MotelySingleSearchContext
{
    public readonly int VectorLane;

    private readonly ref readonly MotelySearchParameters _searchParameters;
    private readonly ref readonly MotelySearchContextParams _contextParams;

<<<<<<< HEAD
    public readonly MotelyStake Stake => _searchParameters.Stake;
    public readonly MotelyDeck Deck => _searchParameters.Deck;
    
    // Stub for compatibility - StartingDeck should return the initial deck of playing cards
    public readonly List<MotelyItem>? StartingDeck => null;
=======
    public MotelyStake Stake => _searchParameters.Stake;
    public MotelyDeck Deck => _searchParameters.Deck;
>>>>>>> b417b46a

    private PartialSeedHashCache* SeedHashCache => _contextParams.SeedHashCache;
    private int SeedLength => _contextParams.SeedLength;
    private int SeedFirstCharactersLength => _contextParams.SeedFirstCharactersLength;
    private int SeedLastCharactersLength => _contextParams.SeedLastCharactersLength;
    private char* SeedFirstCharacters => _contextParams.SeedFirstCharacters;
    private Vector512<double>* SeedLastCharacters => _contextParams.SeedLastCharacters;
    private bool IsAdditionalFilter => _contextParams.IsAdditionalFilter;

#if !DEBUG
    [MethodImpl(MethodImplOptions.AggressiveInlining)]
#endif
    internal MotelySingleSearchContext(ref readonly MotelySearchParameters searchParameters, ref readonly MotelySearchContextParams contextParams, int lane)
    {
        _contextParams = ref contextParams;
        _searchParameters = ref searchParameters;
        VectorLane = lane;
    }

    [MethodImpl(MethodImplOptions.AggressiveInlining)]
<<<<<<< HEAD
    public readonly string GetSeed() => _contextParams.GetSeed(VectorLane);
    
    [MethodImpl(MethodImplOptions.AggressiveInlining)]
    public readonly string GetCurrentSeed() => GetSeed(); // Alias for compatibility
=======
    public string GetSeed() => _contextParams.GetSeed(VectorLane);
>>>>>>> b417b46a

    [MethodImpl(MethodImplOptions.AggressiveInlining)]
    public int GetSeed(char* output) => _contextParams.GetSeed(VectorLane, output);

#if !DEBUG
        [MethodImpl(MethodImplOptions.AggressiveInlining)]
#endif
    public double PseudoHashCached(string key)
    {
        if (IsAdditionalFilter)
        {
            // If we are an additional filter, we can't guarantee that our cached pseudo hashes are actually cached
            if (!SeedHashCache->HasPartialHash(key.Length))
                return InternalPseudoHash(key);
        }

#if DEBUG
        if (!SeedHashCache->HasPartialHash(key.Length))
            throw new KeyNotFoundException("Cache does not contain key :c");
#endif

        return InternalPseudoHashCached(key);
    }

#if !DEBUG
    [MethodImpl(MethodImplOptions.AggressiveInlining)]
#endif
    private double InternalPseudoHashCached(string key)
    {
        double num = SeedHashCache->GetPartialHash(key.Length, VectorLane);

        for (int i = key.Length - 1; i >= 0; i--)
        {
            num = (1.1239285023 / num * key[i] * Math.PI + (i + 1) * Math.PI) % 1;
        }

        return num;
    }


#if !DEBUG
    [MethodImpl(MethodImplOptions.AggressiveInlining)]
#endif
    public double PseudoHash(string key)
    {
        if (SeedHashCache->HasPartialHash(key.Length))
        {
            return InternalPseudoHashCached(key);
        }

        return InternalPseudoHash(key);
    }

#if !DEBUG
    [MethodImpl(MethodImplOptions.AggressiveInlining)]
#endif
    private double InternalPseudoHash(string key)
    {
        int seedLastCharacterLength = SeedLastCharactersLength;
        double num = 1;

        // First we do the first characters of the seed which are the same between all vector lanes
        for (int i = SeedFirstCharactersLength - 1; i >= 0; i--)
        {
            num = (1.1239285023 / num * SeedFirstCharacters[i] * Math.PI + Math.PI * (i + key.Length + seedLastCharacterLength + 1)) % 1;
        }

        // Then we get the characters for our lane
        for (int i = seedLastCharacterLength - 1; i >= 0; i--)
        {
            num = (1.1239285023 / num * SeedLastCharacters[i][VectorLane] * Math.PI + Math.PI * (key.Length + i + 1)) % 1;
        }

        // Then the actual key
        for (int i = key.Length - 1; i >= 0; i--)
        {
            num = (1.1239285023 / num * key[i] * Math.PI + (i + 1) * Math.PI) % 1;
        }

        return num;
    }

#if !DEBUG
    [MethodImpl(MethodImplOptions.AggressiveInlining)]
#endif
    public static double IteratePRNG(double state)
    {
        return Math.Round((state * 1.72431234 + 2.134453429141) % 1, 13);
    }


#if !DEBUG
    [MethodImpl(MethodImplOptions.AggressiveInlining)]
#endif
    public MotelySinglePrngStream CreatePrngStreamCached(string key)
    {
        return new(PseudoHashCached(key));
    }

#if !DEBUG
    [MethodImpl(MethodImplOptions.AggressiveInlining)]
#endif
    public MotelySinglePrngStream CreatePrngStream(string key)
    {
        return new(PseudoHash(key));
    }

#if DEBUG
    [MethodImpl(MethodImplOptions.AggressiveInlining)]
#endif
    public double GetNextPrngState(ref MotelySinglePrngStream stream)
    {
        Debug.Assert(!stream.IsInvalid, "Invalid stream.");
        return stream.State = IteratePRNG(stream.State);
    }

#if !DEBUG
    [MethodImpl(MethodImplOptions.AggressiveInlining)]
#endif
    public double GetNextPseudoSeed(ref MotelySinglePrngStream stream)
    {
        return (GetNextPrngState(ref stream) + SeedHashCache->GetSeedHash(VectorLane)) / 2d;
    }

#if !DEBUG
    [MethodImpl(MethodImplOptions.AggressiveInlining)]
#endif
    public LuaRandom GetNextLuaRandom(ref MotelySinglePrngStream stream)
    {
        return new LuaRandom(GetNextPseudoSeed(ref stream));
    }

#if !DEBUG
    [MethodImpl(MethodImplOptions.AggressiveInlining)]
#endif
    public double GetNextRandom(ref MotelySinglePrngStream stream)
    {
        return LuaRandom.Random(GetNextPseudoSeed(ref stream));
    }

#if !DEBUG
    [MethodImpl(MethodImplOptions.AggressiveInlining)]
#endif
    public int GetNextRandomInt(ref MotelySinglePrngStream stream, int min, int max)
    {
        return LuaRandom.RandInt(GetNextPseudoSeed(ref stream), min, max);
    }

#if !DEBUG
    [MethodImpl(MethodImplOptions.AggressiveInlining)]
#endif
    public T GetNextRandomElement<T>(ref MotelySinglePrngStream stream, T[] choices)
    {
        return choices[GetNextRandomInt(ref stream, 0, choices.Length)];
    }

#if !DEBUG
    [MethodImpl(MethodImplOptions.AggressiveInlining)]
#endif
    private MotelySinglePrngStream CreateResamplePrngStreamCached(string key, int resample)
    {
        // We don't cache resamples > 8 because they'd use an extra digit
        if (resample < 8) return CreatePrngStreamCached(key + MotelyPrngKeys.Resample + (resample + 2));
        return CreateResamplePrngStream(key, resample);
    }

#if !DEBUG
    [MethodImpl(MethodImplOptions.AggressiveInlining)]
#endif
    private MotelySinglePrngStream CreateResamplePrngStream(string key, int resample)
    {
        return CreatePrngStream(key + MotelyPrngKeys.Resample + (resample + 2));
    }

#if !DEBUG
    [MethodImpl(MethodImplOptions.AggressiveInlining)]
#endif
    private MotelySingleResampleStream CreateResampleStreamCached(string key)
    {
        return new(CreatePrngStreamCached(key), true);
    }

#if !DEBUG
    [MethodImpl(MethodImplOptions.AggressiveInlining)]
#endif
    private MotelySingleResampleStream CreateResampleStream(string key)
    {
        return new(CreatePrngStream(key), false);
    }

#if !DEBUG
    [MethodImpl(MethodImplOptions.AggressiveInlining)]
#endif
    private ref MotelySinglePrngStream GetResamplePrngStream(ref MotelySingleResampleStream resampleStream, string key, int resample)
    {
        if (resample < MotelySingleResampleStream.StackResampleCount)
        {
            ref MotelySinglePrngStream prngStream = ref resampleStream.ResamplePrngStreams[resample];

            if (resample == resampleStream.ResamplePrngStreamInitCount)
            {
                ++resampleStream.ResamplePrngStreamInitCount;
                if (resampleStream.IsCached) prngStream = CreateResamplePrngStreamCached(key, resample);
                else prngStream = CreateResamplePrngStream(key, resample);
            }

            return ref prngStream;
        }
        else
        {
            if (resample == MotelySingleResampleStream.StackResampleCount)
            {
                resampleStream.HighResamplePrngStreams = [];
            }

            Debug.Assert(resampleStream.HighResamplePrngStreams != null);

            if (resample < resampleStream.HighResamplePrngStreams.Count)
            {
                return ref Unsafe.Unbox<MotelySinglePrngStream>(resampleStream.HighResamplePrngStreams[resample]);
            }

            object prngStreamObject = new MotelySinglePrngStream();

            resampleStream.HighResamplePrngStreams.Add(prngStreamObject);

            ref MotelySinglePrngStream prngStream = ref Unsafe.Unbox<MotelySinglePrngStream>(prngStreamObject);

            if (resampleStream.IsCached) prngStream = CreateResamplePrngStreamCached(key, resample);
            else prngStream = CreateResamplePrngStream(key, resample);

            return ref prngStream;
        }
    }

}<|MERGE_RESOLUTION|>--- conflicted
+++ resolved
@@ -43,16 +43,8 @@
     private readonly ref readonly MotelySearchParameters _searchParameters;
     private readonly ref readonly MotelySearchContextParams _contextParams;
 
-<<<<<<< HEAD
-    public readonly MotelyStake Stake => _searchParameters.Stake;
-    public readonly MotelyDeck Deck => _searchParameters.Deck;
-    
-    // Stub for compatibility - StartingDeck should return the initial deck of playing cards
-    public readonly List<MotelyItem>? StartingDeck => null;
-=======
     public MotelyStake Stake => _searchParameters.Stake;
     public MotelyDeck Deck => _searchParameters.Deck;
->>>>>>> b417b46a
 
     private PartialSeedHashCache* SeedHashCache => _contextParams.SeedHashCache;
     private int SeedLength => _contextParams.SeedLength;
@@ -73,14 +65,7 @@
     }
 
     [MethodImpl(MethodImplOptions.AggressiveInlining)]
-<<<<<<< HEAD
-    public readonly string GetSeed() => _contextParams.GetSeed(VectorLane);
-    
-    [MethodImpl(MethodImplOptions.AggressiveInlining)]
-    public readonly string GetCurrentSeed() => GetSeed(); // Alias for compatibility
-=======
     public string GetSeed() => _contextParams.GetSeed(VectorLane);
->>>>>>> b417b46a
 
     [MethodImpl(MethodImplOptions.AggressiveInlining)]
     public int GetSeed(char* output) => _contextParams.GetSeed(VectorLane, output);
