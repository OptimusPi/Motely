--- conflicted
+++ resolved
@@ -194,10 +194,8 @@
             return PseudoHashCached(key);
         }
 
-<<<<<<< HEAD
-=======
         int seedLastCharacterLength = SeedLastCharactersLength;
->>>>>>> 311cd01e
+
         double num = 1;
         
         // Handle different layouts
