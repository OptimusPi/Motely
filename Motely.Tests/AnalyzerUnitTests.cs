--- conflicted
+++ resolved
@@ -6,25 +6,6 @@
 {
 
     [Theory]
-<<<<<<< HEAD
-    [InlineData("UNITTEST")]
-    [InlineData("ALEEB")]
-    [InlineData("ALEEBOOO")]
-    [InlineData("12345678")]
-    [InlineData("1234567")]
-    [InlineData("KK1XD111", MotelyDeck.Ghost, MotelyStake.Black)]
-    public async Task TestAnalyzer_Seeds(string seed, MotelyDeck deck = MotelyDeck.Red, MotelyStake stake = MotelyStake.White)
-    {
-        // Arrange
-        // seed param passed in via InlineData from Theory attribute
-
-        // Act
-        var actualOutput = GetAnalyzerOutput(seed, deck, stake);
-
-        // Assert using Verify - this will create a nice diff view
-        await Verify(actualOutput)
-            .UseFileName($"analyzer_output_{seed}");
-=======
     [InlineData("1234567")]
     [InlineData("12345678")]
     [InlineData("ALEEB")]
@@ -40,46 +21,17 @@
         await Verify(actualOutput)
             .UseFileName(seed)
             .UseDirectory("seeds");
->>>>>>> f87a1faf
     }
 
     private string GetAnalyzerOutput(string seed, MotelyDeck deck = MotelyDeck.Red, MotelyStake stake = MotelyStake.White)
     {
         return MotelySeedAnalyzer.Analyze(new(seed, deck, stake)).ToString();
-<<<<<<< HEAD
-=======
     }
 
     // This method is now only used by other tests that don't use Verify yet
     private void AssertOutputsMatch(string expected, string actual, string seed)
     {
-        // Normalize line endings
-        expected = expected.Replace("\r\n", "\n").Trim();
-        actual = actual.Replace("\r\n", "\n").Trim();
-
-        // Split into lines for detailed comparison
-        var expectedLines = expected.Split('\n');
-        var actualLines = actual.Split('\n');
-
-        // First check line count
-        Assert.Equal(expectedLines.Length, actualLines.Length);
-
-        // Compare line by line for better error messages
-        for (int i = 0; i < expectedLines.Length; i++)
-        {
-            var expectedLine = expectedLines[i].TrimEnd();
-            var actualLine = actualLines[i].TrimEnd();
-
-            if (expectedLine != actualLine)
-            {
-                // Provide detailed error message showing the difference
-                var message = $"Seed {seed} - Line {i + 1} mismatch:\n" +
-                              $"Expected: {expectedLine}\n" +
-                              $"Actual:   {actualLine}";
-                Assert.Fail(message);
-            }
-        }
->>>>>>> f87a1faf
+        return MotelySeedAnalyzer.Analyze(new(seed, deck, stake)).ToString();
     }
 
     [Fact]
