using System;
using System.IO;
using System.Text;
using System.Threading.Tasks;
using Xunit;
using VerifyXunit;

namespace Motely.Tests
{
<<<<<<< HEAD
    public class AnalyzerUnitTests
    {
        [Fact]
        public async Task TestAnalyzer_UNITTEST_Seed()
        {
            // Arrange
            string seed = "UNITTEST";
            
            // Act
            var actualOutput = GetAnalyzerOutput(seed);
            
            // Assert using Verify - this will create a nice diff view
            await Verify(actualOutput)
                .UseFileName($"analyzer_output_{seed}")
                .DisableRequireUniquePrefix();
        }
        
        [Fact]
        public async Task TestAnalyzer_ALEEB_Seed()
        {
            // Arrange
            string seed = "ALEEB";
            
            // Act
            var actualOutput = GetAnalyzerOutput(seed);
            
            // Assert using Verify - this will create a nice diff view
            await Verify(actualOutput)
                .UseFileName($"analyzer_output_{seed}")
                .DisableRequireUniquePrefix();
        }
        
        private string GetAnalyzerOutput(string seed)
=======

    [Fact]
    public async Task TestAnalyzer_UNITTEST_Seed()
    {
        // Arrange
        string seed = "UNITTEST";



        // Act
        var actualOutput = GetAnalyzerOutput(seed);

        // Assert using Verify - this will create a nice diff view
        await Verify(actualOutput)
            .UseFileName($"analyzer_output_{seed}")
            .DisableRequireUniquePrefix();
    }

    [Fact]
    public async Task TestAnalyzer_ALEEB_Seed()
    {
        // Arrange
        string seed = "ALEEB";

        // Act
        var actualOutput = GetAnalyzerOutput(seed);

        // Assert using Verify - this will create a nice diff view
        await Verify(actualOutput)
            .UseFileName($"analyzer_output_{seed}")
            .DisableRequireUniquePrefix();
    }

    private string GetAnalyzerOutput(string seed)
    {
        return SeedAnalyzer.Analyze(new(seed, MotelyDeck.Red, MotelyStake.White)).ToString();
    }

    // This method is now only used by other tests that don't use Verify yet
    private void AssertOutputsMatch(string expected, string actual, string seed)
    {
        // Normalize line endings
        expected = expected.Replace("\r\n", "\n").Trim();
        actual = actual.Replace("\r\n", "\n").Trim();

        // Split into lines for detailed comparison
        var expectedLines = expected.Split('\n');
        var actualLines = actual.Split('\n');

        // First check line count
        Assert.Equal(expectedLines.Length, actualLines.Length);

        // Compare line by line for better error messages
        for (int i = 0; i < expectedLines.Length; i++)
>>>>>>> 3bc00dfd
        {
            // Capture console output
            var originalOut = Console.Out;
            var stringWriter = new StringWriter();
            Console.SetOut(stringWriter);
            
            try
            {
                // Run the analyzer
                SeedAnalyzer.AnalyzeToConsole(seed, MotelyDeck.Red, MotelyStake.White);
                
                // Get the output
                return stringWriter.ToString();
            }
            finally
            {
                // Restore console output
                Console.SetOut(originalOut);
            }
        }
        
        // This method is now only used by other tests that don't use Verify yet
        private void AssertOutputsMatch(string expected, string actual, string seed)
        {
            // Normalize line endings
            expected = expected.Replace("\r\n", "\n").Trim();
            actual = actual.Replace("\r\n", "\n").Trim();
            
            // Split into lines for detailed comparison
            var expectedLines = expected.Split('\n');
            var actualLines = actual.Split('\n');
            
            // First check line count
            Assert.Equal(expectedLines.Length, actualLines.Length);
            
            // Compare line by line for better error messages
            for (int i = 0; i < expectedLines.Length; i++)
            {
                var expectedLine = expectedLines[i].TrimEnd();
                var actualLine = actualLines[i].TrimEnd();
                
                if (expectedLine != actualLine)
                {
                    // Provide detailed error message showing the difference
                    var message = $"Seed {seed} - Line {i + 1} mismatch:\n" +
                                  $"Expected: {expectedLine}\n" +
                                  $"Actual:   {actualLine}";
                    Assert.Fail(message);
                }
            }
        }
        
        [Fact]
        public void TestAnalyzer_PackContentsFormat()
        {
            // Test that pack contents are formatted correctly
            string seed = "UNITTEST";
            var output = GetAnalyzerOutput(seed);
            
            // Check that packs have the correct format: "Pack Name - Card1, Card2"
            Assert.Contains("Buffoon Pack - ", output);
            Assert.Contains("Arcana Pack - ", output);
            Assert.Contains("Standard Pack - ", output);
            
            // Check that Mega packs DON'T have the "(pick 2)" suffix (Immolate doesn't use it)
            Assert.Contains("Mega Standard Pack - ", output);
            Assert.Contains("Mega Arcana Pack - ", output);
            Assert.Contains("Mega Celestial Pack - ", output);
        }
        
        [Fact]
        public void TestAnalyzer_TagsNotActivated()
        {
            // Test that tags are just listed, not "activated" to show their packs
            string seed = "UNITTEST";
            var output = GetAnalyzerOutput(seed);
            
            // Check first ante has Speed Tags but no extra packs from them
            var lines = output.Split('\n');
            bool inAnte1 = false;
            int packCount = 0;
            
            foreach (var line in lines)
            {
                if (line.Contains("==ANTE 1=="))
                {
                    inAnte1 = true;
                }
                else if (line.Contains("==ANTE 2=="))
                {
                    break;
                }
                else if (inAnte1 && line.Trim().StartsWith("Buffoon Pack") || 
                         line.Trim().StartsWith("Arcana Pack") ||
                         line.Trim().StartsWith("Celestial Pack") ||
                         line.Trim().StartsWith("Spectral Pack") ||
                         line.Trim().StartsWith("Standard Pack") ||
                         line.Trim().StartsWith("Jumbo") ||
                         line.Trim().StartsWith("Mega"))
                {
                    packCount++;
                }
            }
            
            // Ante 1 should have exactly 4 packs
            Assert.Equal(4, packCount);
        }
    }
}<|MERGE_RESOLUTION|>--- conflicted
+++ resolved
@@ -7,7 +7,6 @@
 
 namespace Motely.Tests
 {
-<<<<<<< HEAD
     public class AnalyzerUnitTests
     {
         [Fact]
@@ -41,11 +40,13 @@
         }
         
         private string GetAnalyzerOutput(string seed)
-=======
-
-    [Fact]
-    public async Task TestAnalyzer_UNITTEST_Seed()
-    {
+        {
+            // Capture console output
+            var originalOut = Console.Out;
+            var stringWriter = new StringWriter();
+            Console.SetOut(stringWriter);
+            
+            try
         // Arrange
         string seed = "UNITTEST";
 
@@ -96,14 +97,11 @@
 
         // Compare line by line for better error messages
         for (int i = 0; i < expectedLines.Length; i++)
->>>>>>> 3bc00dfd
-        {
-            // Capture console output
-            var originalOut = Console.Out;
-            var stringWriter = new StringWriter();
-            Console.SetOut(stringWriter);
-            
-            try
+        {
+            var expectedLine = expectedLines[i].TrimEnd();
+            var actualLine = actualLines[i].TrimEnd();
+
+            if (expectedLine != actualLine)
             {
                 // Run the analyzer
                 SeedAnalyzer.AnalyzeToConsole(seed, MotelyDeck.Red, MotelyStake.White);
