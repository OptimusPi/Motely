--- conflicted
+++ resolved
@@ -1,20 +1,7 @@
-<<<<<<< HEAD
-using System;
-using System.IO;
-using System.Text;
-using System.Threading.Tasks;
-using Xunit;
-using VerifyXunit;
-
-namespace Motely.Tests
-=======
 using Motely.Analysis;
 using static VerifyXunit.Verifier;
 
-namespace Motely.Tests;
-
-public sealed class AnalyzerUnitTests
->>>>>>> c5719493
+namespace Motely.Tests
 {
     public class AnalyzerUnitTests
     {
@@ -112,104 +99,68 @@
 
             if (expectedLine != actualLine)
             {
-                // Run the analyzer
-                SeedAnalyzer.AnalyzeToConsole(seed, MotelyDeck.Red, MotelyStake.White);
-                
-                // Get the output
-                return stringWriter.ToString();
-            }
-            finally
-            {
-                // Restore console output
-                Console.SetOut(originalOut);
+                // Provide detailed error message showing the difference
+                var message = $"Seed {seed} - Line {i + 1} mismatch:\n" +
+                              $"Expected: {expectedLine}\n" +
+                              $"Actual:   {actualLine}";
+                Assert.Fail(message);
             }
         }
-        
-        // This method is now only used by other tests that don't use Verify yet
-        private void AssertOutputsMatch(string expected, string actual, string seed)
+    }
+
+    [Fact]
+    public void TestAnalyzer_PackContentsFormat()
+    {
+        // Test that pack contents are formatted correctly
+        string seed = "UNITTEST";
+        var output = GetAnalyzerOutput(seed);
+
+        // Check that packs have the correct format: "Pack Name - Card1, Card2"
+        Assert.Contains("Buffoon Pack - ", output);
+        Assert.Contains("Arcana Pack - ", output);
+        Assert.Contains("Standard Pack - ", output);
+
+        // Check that Mega packs DON'T have the "(pick 2)" suffix (Immolate doesn't use it)
+        Assert.Contains("Mega Standard Pack - ", output);
+        Assert.Contains("Mega Arcana Pack - ", output);
+        Assert.Contains("Mega Celestial Pack - ", output);
+    }
+
+    [Fact]
+    public void TestAnalyzer_TagsNotActivated()
+    {
+        // Test that tags are just listed, not "activated" to show their packs
+        string seed = "UNITTEST";
+        var output = GetAnalyzerOutput(seed);
+
+        // Check first ante has Speed Tags but no extra packs from them
+        var lines = output.Split('\n');
+        bool inAnte1 = false;
+        int packCount = 0;
+
+        foreach (var line in lines)
         {
-            // Normalize line endings
-            expected = expected.Replace("\r\n", "\n").Trim();
-            actual = actual.Replace("\r\n", "\n").Trim();
-            
-            // Split into lines for detailed comparison
-            var expectedLines = expected.Split('\n');
-            var actualLines = actual.Split('\n');
-            
-            // First check line count
-            Assert.Equal(expectedLines.Length, actualLines.Length);
-            
-            // Compare line by line for better error messages
-            for (int i = 0; i < expectedLines.Length; i++)
+            if (line.Contains("==ANTE 1=="))
             {
-                var expectedLine = expectedLines[i].TrimEnd();
-                var actualLine = actualLines[i].TrimEnd();
-                
-                if (expectedLine != actualLine)
-                {
-                    // Provide detailed error message showing the difference
-                    var message = $"Seed {seed} - Line {i + 1} mismatch:\n" +
-                                  $"Expected: {expectedLine}\n" +
-                                  $"Actual:   {actualLine}";
-                    Assert.Fail(message);
-                }
+                inAnte1 = true;
+            }
+            else if (line.Contains("==ANTE 2=="))
+            {
+                break;
+            }
+            else if (inAnte1 && line.Trim().StartsWith("Buffoon Pack") ||
+                     line.Trim().StartsWith("Arcana Pack") ||
+                     line.Trim().StartsWith("Celestial Pack") ||
+                     line.Trim().StartsWith("Spectral Pack") ||
+                     line.Trim().StartsWith("Standard Pack") ||
+                     line.Trim().StartsWith("Jumbo") ||
+                     line.Trim().StartsWith("Mega"))
+            {
+                packCount++;
             }
         }
-        
-        [Fact]
-        public void TestAnalyzer_PackContentsFormat()
-        {
-            // Test that pack contents are formatted correctly
-            string seed = "UNITTEST";
-            var output = GetAnalyzerOutput(seed);
-            
-            // Check that packs have the correct format: "Pack Name - Card1, Card2"
-            Assert.Contains("Buffoon Pack - ", output);
-            Assert.Contains("Arcana Pack - ", output);
-            Assert.Contains("Standard Pack - ", output);
-            
-            // Check that Mega packs DON'T have the "(pick 2)" suffix (Immolate doesn't use it)
-            Assert.Contains("Mega Standard Pack - ", output);
-            Assert.Contains("Mega Arcana Pack - ", output);
-            Assert.Contains("Mega Celestial Pack - ", output);
-        }
-        
-        [Fact]
-        public void TestAnalyzer_TagsNotActivated()
-        {
-            // Test that tags are just listed, not "activated" to show their packs
-            string seed = "UNITTEST";
-            var output = GetAnalyzerOutput(seed);
-            
-            // Check first ante has Speed Tags but no extra packs from them
-            var lines = output.Split('\n');
-            bool inAnte1 = false;
-            int packCount = 0;
-            
-            foreach (var line in lines)
-            {
-                if (line.Contains("==ANTE 1=="))
-                {
-                    inAnte1 = true;
-                }
-                else if (line.Contains("==ANTE 2=="))
-                {
-                    break;
-                }
-                else if (inAnte1 && line.Trim().StartsWith("Buffoon Pack") || 
-                         line.Trim().StartsWith("Arcana Pack") ||
-                         line.Trim().StartsWith("Celestial Pack") ||
-                         line.Trim().StartsWith("Spectral Pack") ||
-                         line.Trim().StartsWith("Standard Pack") ||
-                         line.Trim().StartsWith("Jumbo") ||
-                         line.Trim().StartsWith("Mega"))
-                {
-                    packCount++;
-                }
-            }
-            
-            // Ante 1 should have exactly 4 packs
-            Assert.Equal(4, packCount);
-        }
+
+        // Ante 1 should have exactly 4 packs
+        Assert.Equal(4, packCount);
     }
 }