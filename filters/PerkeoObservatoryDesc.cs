--- conflicted
+++ resolved
@@ -24,7 +24,7 @@
             VectorMask matching = VectorEnum256.Equals(vouchers, MotelyVoucher.Telescope);
 
             if (matching.IsAllFalse())
-                return matching;
+                return Vector512<double>.Zero;
 
             MotelyVectorRunStateVoucher voucherState = new();
             voucherState.ActivateVoucher(MotelyVoucher.Telescope);
@@ -62,18 +62,8 @@
 
                     if (searchContext.GetNextSpectralPackHasTheSoul(ref spectralStream, pack.GetPackSize()))
                     {
-<<<<<<< HEAD
-                        MotelySingleJokerFixedRarityStream stream = searchContext.CreateSoulJokerStream(1);
-                        var nJoker = searchContext.NextJoker(ref stream);
-                        if (nJoker.Edition > 0 && nJoker.Type == MotelyItemType.Perkeo)
-                            if (((int)nJoker.Edition << Motely.ItemEditionOffset) == (int)MotelyItemEdition.Negative)
-                            {
-                                return nJoker.Type == MotelyItemType.Perkeo;
-                            }
-=======
                         if (!soulStreamInit) soulStream = searchContext.CreateSoulJokerStream(1);
                         return searchContext.GetNextJoker(ref soulStream).Type == MotelyItemType.Perkeo;
->>>>>>> 4910ca36
                     }
 
                 }
@@ -111,18 +101,8 @@
 
                         if (searchContext.GetNextSpectralPackHasTheSoul(ref spectralStream, pack.GetPackSize()))
                         {
-<<<<<<< HEAD
-                            MotelySingleJokerFixedRarityStream stream = searchContext.CreateSoulJokerStream(2);
-                            var nJoker = searchContext.NextJoker(ref stream);
-
-                            if (((int)nJoker.Edition << Motely.ItemEditionOffset) == (int)MotelyItemEdition.Negative)
-                            {
-                                return nJoker.Type == MotelyItemType.Perkeo;
-                            }
-=======
                         if (!soulStreamInit) soulStream = searchContext.CreateSoulJokerStream(2);
                             return searchContext.GetNextJoker(ref soulStream).Type == MotelyItemType.Perkeo;
->>>>>>> 4910ca36
                         }
                     }
                 }
