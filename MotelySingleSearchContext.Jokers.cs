<<<<<<< HEAD
=======

using System.ComponentModel;
>>>>>>> 4910ca36
using System.Diagnostics;
using System.Runtime.CompilerServices;

namespace Motely;

public ref struct MotelySingleJokerStream
{
    public readonly bool IsNull => StreamSuffix == null;

    public string StreamSuffix;
    public MotelySinglePrngStream EditionPrngStream;
    public MotelySinglePrngStream RarityPrngStream;
    public MotelySinglePrngStream EternalPerishablePrngStream;
    public MotelySinglePrngStream RentalPrngStream;

    // For these, a state set to -1 means they are not yet initialized.
    //  A state of -2 means the stream does not provide that joker
    public MotelySinglePrngStream CommonJokerPrngStream;
    public MotelySinglePrngStream UncommonJokerPrngStream;
    public MotelySinglePrngStream RareJokerPrngStream;

    public readonly bool DoesProvideCommonJokers => CommonJokerPrngStream.State != -2;
    public readonly bool DoesProvideUncommonJokers => UncommonJokerPrngStream.State != -2;
    public readonly bool DoesProvideRareJokers => RareJokerPrngStream.State != -2;
    public readonly bool DoesProvideEdition => !EditionPrngStream.IsInvalid;
    public readonly bool DoesProvideStickers => !EternalPerishablePrngStream.IsInvalid;
}

public ref struct MotelySingleJokerFixedRarityStream
{
    public MotelyJokerRarity Rarity;
    public MotelySinglePrngStream EditionPrngStream;
    public MotelySinglePrngStream EternalPerishablePrngStream;
    public MotelySinglePrngStream RentalPrngStream;
    public MotelySinglePrngStream JokerPrngStream;
}

[Flags]
public enum MotelyJokerStreamFlags {
    ExcludeStickers = 1 << 1,
    ExcludeEdition = 1 << 2,

    ExcludeCommonJokers = 1 << 3,
    ExcludeUncommonJokers = 1 << 4,
    ExcludeRareJokers = 1 << 5
}

unsafe ref partial struct MotelySingleSearchContext
{

    public MotelySingleJokerStream CreateShopJokerStream(int ante, MotelyJokerStreamFlags flags = 0)
    {
        return CreateJokerStream(
            MotelyPrngKeys.ShopItemSource,
            MotelyPrngKeys.ShopJokerEternalPerishableSource,
            MotelyPrngKeys.ShopJokerRentalSource,
            ante, flags
        );
    }

#if !DEBUG
    [MethodImpl(MethodImplOptions.AggressiveInlining)]
#endif
    private MotelySingleJokerStream CreateJokerStream(string source, string eternalPerishableSource, string rentalSource, int ante, MotelyJokerStreamFlags flags)
    {
        return new()
        {
            StreamSuffix = source + ante,
            RarityPrngStream = CreatePrngStream(MotelyPrngKeys.JokerRarity + ante + source),
            EditionPrngStream = !flags.HasFlag(MotelyJokerStreamFlags.ExcludeEdition) ? CreatePrngStream(MotelyPrngKeys.JokerEdition + source + ante) : MotelySinglePrngStream.Invalid,
            EternalPerishablePrngStream = (!flags.HasFlag(MotelyJokerStreamFlags.ExcludeStickers) && Stake >= MotelyStake.Black) ? CreatePrngStream(eternalPerishableSource + ante) : MotelySinglePrngStream.Invalid,
            RentalPrngStream = (!flags.HasFlag(MotelyJokerStreamFlags.ExcludeStickers) && Stake >= MotelyStake.Gold) ? CreatePrngStream(rentalSource + ante) : MotelySinglePrngStream.Invalid,
            CommonJokerPrngStream = new(flags.HasFlag(MotelyJokerStreamFlags.ExcludeCommonJokers) ? -2 : -1),
            UncommonJokerPrngStream = new(flags.HasFlag(MotelyJokerStreamFlags.ExcludeUncommonJokers) ? -2 : -1),
            RareJokerPrngStream = new(flags.HasFlag(MotelyJokerStreamFlags.ExcludeRareJokers) ? -2 : -1),
        };
    }

    public MotelySingleJokerFixedRarityStream CreateSoulJokerStream(int ante)
    {
        return CreateJokerFixedRarityStream(
            MotelyPrngKeys.JokerSoul,
            MotelyPrngKeys.ShopJokerEternalPerishableSource,
            MotelyPrngKeys.ShopJokerRentalSource,
            ante, MotelyJokerRarity.Legendary
        );
    }

#if !DEBUG
    [MethodImpl(MethodImplOptions.AggressiveInlining)]
#endif
    private MotelySingleJokerFixedRarityStream CreateJokerFixedRarityStream(string source, string eternalPerishableSource, string rentalSource, int ante, MotelyJokerRarity rarity)
    {
        string jokerStreamKey = rarity switch
        {
            MotelyJokerRarity.Common => MotelyPrngKeys.JokerCommon + source + ante,
            MotelyJokerRarity.Uncommon => MotelyPrngKeys.JokerUncommon + source + ante,
            MotelyJokerRarity.Rare => MotelyPrngKeys.JokerRare + source + ante,
            MotelyJokerRarity.Legendary => MotelyPrngKeys.JokerLegendary,
            _ => throw new InvalidEnumArgumentException()
        };

        return new()
        {
            Rarity = rarity,
            EditionPrngStream = CreatePrngStream(MotelyPrngKeys.JokerEdition + source + ante),
            EternalPerishablePrngStream = Stake >= MotelyStake.Black ? CreatePrngStream(eternalPerishableSource + ante) : MotelySinglePrngStream.Invalid,
            RentalPrngStream = Stake >= MotelyStake.Gold ? CreatePrngStream(rentalSource + ante) : MotelySinglePrngStream.Invalid,
            JokerPrngStream = CreatePrngStream(jokerStreamKey)
        };
    }

#if !DEBUG
    [MethodImpl(MethodImplOptions.AggressiveInlining)]
#endif
    private MotelyItemEdition GetNextEdition(ref MotelySinglePrngStream stream, int editionRate)
    {
        double editionPoll = GetNextRandom(ref stream);

        if (editionPoll > 0.997)
            return MotelyItemEdition.Negative;
        else if (editionPoll > 1 - 0.006 * editionRate)
            return MotelyItemEdition.Polychrome;
        else if (editionPoll > 1 - 0.02 * editionRate)
            return MotelyItemEdition.Holographic;
        else if (editionPoll > 1 - 0.04 * editionRate)
            return MotelyItemEdition.Foil;
        else
            return MotelyItemEdition.None;
    }

#if !DEBUG
    [MethodImpl(MethodImplOptions.AggressiveInlining)]
#endif
    private MotelyItem ApplyNextStickers(MotelyItem item, ref MotelySinglePrngStream eternalPerishableStream, ref MotelySinglePrngStream rentalStream)
    {
        if (Stake < MotelyStake.Black) return item;

        Debug.Assert(!eternalPerishableStream.IsInvalid);

        double stickerPoll = GetNextRandom(ref eternalPerishableStream);

        if (stickerPoll > 0.7)
        {
<<<<<<< HEAD
            case MotelyJokerRarity.Legendary:
                // Legendary jokers don't use source/ante in Immolate (version > 1.0.0.99)
                stream.JokerStream = CreatePrngStream(MotelyPrngKeys.JokerLegendary);
                break;
            default:
                throw new NotSupportedException();
=======
            item = item.WithEternal(true);
>>>>>>> 4910ca36
        }

        if (Stake < MotelyStake.Orange) return item;

        if (stickerPoll > 0.4 && stickerPoll <= 0.7)
        {
            item = item.WithPerishable(true);
        }

        if (Stake < MotelyStake.Gold) return item;

        Debug.Assert(!rentalStream.IsInvalid);

        stickerPoll = GetNextRandom(ref rentalStream);

        if (stickerPoll > 0.7)
        {
            // Rental Sticker
            item = item.WithRental(true);
        }

        return item;
    }

#if !DEBUG
    [MethodImpl(MethodImplOptions.AggressiveInlining)]
#endif
    public MotelyItem GetNextJoker(ref MotelySingleJokerFixedRarityStream stream)
    {
        MotelyItem joker = GetNextJoker(stream.Rarity, GetNextEdition(ref stream.EditionPrngStream, 1), ref stream.JokerPrngStream);

        return ApplyNextStickers(joker, ref stream.EternalPerishablePrngStream, ref stream.RentalPrngStream);
    }

#if !DEBUG
        [MethodImpl(MethodImplOptions.AggressiveInlining)]
#endif
    public MotelyItem GetNextJoker(ref MotelySingleJokerStream stream)
    {
        MotelyJokerRarity rarity;

        double rarityPoll = GetNextRandom(ref stream.RarityPrngStream);

        if (rarityPoll > 0.95)
        {
            if (!stream.DoesProvideRareJokers)
                return new(MotelyItemType.JokerExcludedByStream);

            rarity = MotelyJokerRarity.Rare;
        }
        else if (rarityPoll > 0.7)
        {
            if (!stream.DoesProvideUncommonJokers)
                return new(MotelyItemType.JokerExcludedByStream);

            rarity = MotelyJokerRarity.Uncommon;
        }
        else
        {
            if (!stream.DoesProvideCommonJokers)
                return new(MotelyItemType.JokerExcludedByStream);

            rarity = MotelyJokerRarity.Common;
        }

        MotelyItemEdition edition;

        if (stream.DoesProvideEdition)
        {
            edition = GetNextEdition(ref stream.EditionPrngStream, 1);
        }
        else
        {
            edition = MotelyItemEdition.None;
        }

        // Get next joker
        MotelyJoker joker;

        if (rarity == MotelyJokerRarity.Rare)
        {
            if (stream.RareJokerPrngStream.IsInvalid)
                stream.RareJokerPrngStream = CreatePrngStream(MotelyPrngKeys.JokerRare + stream.StreamSuffix);

            joker = (MotelyJoker)((int)MotelyJokerRarity.Rare | (int)GetNextJoker<MotelyJokerRare>(ref stream.RareJokerPrngStream));
        }
        else if (rarity == MotelyJokerRarity.Uncommon)
        {
            if (stream.UncommonJokerPrngStream.IsInvalid)
                stream.UncommonJokerPrngStream = CreatePrngStream(MotelyPrngKeys.JokerUncommon + stream.StreamSuffix);

            joker = (MotelyJoker)((int)MotelyJokerRarity.Uncommon | (int)GetNextJoker<MotelyJokerUncommon>(ref stream.UncommonJokerPrngStream));
        }
        else
        {
            Debug.Assert(rarity == MotelyJokerRarity.Common);

            if (stream.CommonJokerPrngStream.IsInvalid)
                stream.CommonJokerPrngStream = CreatePrngStream(MotelyPrngKeys.JokerCommon + stream.StreamSuffix);

            joker = (MotelyJoker)((int)MotelyJokerRarity.Common | (int)GetNextJoker<MotelyJokerCommon>(ref stream.CommonJokerPrngStream));
        }

        MotelyItem jokerItem = new(joker, edition);

        if (stream.DoesProvideStickers)
        {
            jokerItem = ApplyNextStickers(new(joker, edition), ref stream.EternalPerishablePrngStream, ref stream.RentalPrngStream);
        }

        return jokerItem;
    }


#if !DEBUG
    [MethodImpl(MethodImplOptions.AggressiveInlining)]
#endif
    private MotelyItem GetNextJoker(MotelyJokerRarity rarity, MotelyItemEdition edition, ref MotelySinglePrngStream stream)
    {
        MotelyJoker joker;

        switch (rarity)
        {
            case MotelyJokerRarity.Legendary:
                joker = (MotelyJoker)((int)MotelyJokerRarity.Legendary | (int)GetNextJoker<MotelyJokerLegendary>(ref stream));
                break;
            case MotelyJokerRarity.Rare:
                joker = (MotelyJoker)((int)MotelyJokerRarity.Rare | (int)GetNextJoker<MotelyJokerRare>(ref stream));
                break;
            case MotelyJokerRarity.Uncommon:
                joker = (MotelyJoker)((int)MotelyJokerRarity.Uncommon | (int)GetNextJoker<MotelyJokerUncommon>(ref stream));
                break;
            default:
                Debug.Assert(rarity == MotelyJokerRarity.Common);
                joker = (MotelyJoker)((int)MotelyJokerRarity.Common | (int)GetNextJoker<MotelyJokerCommon>(ref stream));
                break;
        }

        return new(joker, edition);
    }

#if !DEBUG
    [MethodImpl(MethodImplOptions.AggressiveInlining)]
#endif
    private T GetNextJoker<T>(ref MotelySinglePrngStream stream) where T : unmanaged, Enum
    {
        Debug.Assert(sizeof(T) == 4);
        int value = GetNextRandomInt(ref stream, 0, MotelyEnum<T>.ValueCount);
        return Unsafe.As<int, T>(ref value);
    }

    public struct ShopJokerInfo
    {
        public MotelyJoker Joker;
        public MotelyJokerRarity Rarity;
        public MotelyItemEdition Edition;
        // TODO: Add sticker fields (Eternal, Perishable, Rental) when logic is ready
    }

    public ShopJokerInfo GetNextShopJokerWithInfo(int ante, MotelyStake stake)
    {
        // 1. Rarity PRNG - order is: rarity + ante + source
        var rarityPrng = CreatePrngStream(MotelyPrngKeys.JokerRarity + ante + MotelyPrngKeys.Shop);
        double rarityPoll = GetNextRandom(ref rarityPrng);
        MotelyJokerRarity rarity;
        if (rarityPoll > 0.95)
            rarity = MotelyJokerRarity.Rare;
        else if (rarityPoll > 0.7)
            rarity = MotelyJokerRarity.Uncommon;
        else
            rarity = MotelyJokerRarity.Common;

        // 2. Joker PRNG - needs source and ante
        MotelySinglePrngStream jokerPrng;
        switch (rarity)
        {
            case MotelyJokerRarity.Legendary:
                jokerPrng = CreatePrngStream(MotelyPrngKeys.JokerLegendary + MotelyPrngKeys.Shop + ante);
                break;
            case MotelyJokerRarity.Rare:
                jokerPrng = CreatePrngStream(MotelyPrngKeys.JokerRare + MotelyPrngKeys.Shop + ante);
                break;
            case MotelyJokerRarity.Uncommon:
                jokerPrng = CreatePrngStream(MotelyPrngKeys.JokerUncommon + MotelyPrngKeys.Shop + ante);
                break;
            default:
                jokerPrng = CreatePrngStream(MotelyPrngKeys.JokerCommon + MotelyPrngKeys.Shop + ante);
                break;
        }
        MotelyJoker joker;
        switch (rarity)
        {
            case MotelyJokerRarity.Legendary:
                joker = (MotelyJoker)((int)MotelyJokerRarity.Legendary | (int)NextJoker<MotelyJokerLegendary>(ref jokerPrng));
                break;
            case MotelyJokerRarity.Rare:
                joker = (MotelyJoker)((int)MotelyJokerRarity.Rare | (int)NextJoker<MotelyJokerRare>(ref jokerPrng));
                break;
            case MotelyJokerRarity.Uncommon:
                joker = (MotelyJoker)((int)MotelyJokerRarity.Uncommon | (int)NextJoker<MotelyJokerUncommon>(ref jokerPrng));
                break;
            default:
                joker = (MotelyJoker)((int)MotelyJokerRarity.Common | (int)NextJoker<MotelyJokerCommon>(ref jokerPrng));
                break;
        }

        // 3. Edition PRNG - needs source and ante
        var editionPrng = CreatePrngStream(MotelyPrngKeys.JokerEdition + MotelyPrngKeys.Shop + ante);
        double editionPoll = GetNextRandom(ref editionPrng);
        MotelyItemEdition edition;
        if (editionPoll > 0.997)
            edition = MotelyItemEdition.Negative;
        else if (editionPoll > 0.994)
            edition = MotelyItemEdition.Polychrome;
        else if (editionPoll > 0.98)
            edition = MotelyItemEdition.Holographic;
        else if (editionPoll > 0.96)
            edition = MotelyItemEdition.Foil;
        else
            edition = MotelyItemEdition.None;

        // TODO: Stickers (Eternal, Perishable, Rental) - see immolate OpenCL logic
        // jokerstickers nextStickers = {false, false, false};

        return new ShopJokerInfo
        {
            Joker = joker,
            Rarity = rarity,
            Edition = edition
            // TODO: Add sticker fields when logic is ready
        };
    }
}<|MERGE_RESOLUTION|>--- conflicted
+++ resolved
@@ -1,8 +1,5 @@
-<<<<<<< HEAD
-=======
 
 using System.ComponentModel;
->>>>>>> 4910ca36
 using System.Diagnostics;
 using System.Runtime.CompilerServices;
 
@@ -147,16 +144,7 @@
 
         if (stickerPoll > 0.7)
         {
-<<<<<<< HEAD
-            case MotelyJokerRarity.Legendary:
-                // Legendary jokers don't use source/ante in Immolate (version > 1.0.0.99)
-                stream.JokerStream = CreatePrngStream(MotelyPrngKeys.JokerLegendary);
-                break;
-            default:
-                throw new NotSupportedException();
-=======
             item = item.WithEternal(true);
->>>>>>> 4910ca36
         }
 
         if (Stake < MotelyStake.Orange) return item;
@@ -307,86 +295,4 @@
         int value = GetNextRandomInt(ref stream, 0, MotelyEnum<T>.ValueCount);
         return Unsafe.As<int, T>(ref value);
     }
-
-    public struct ShopJokerInfo
-    {
-        public MotelyJoker Joker;
-        public MotelyJokerRarity Rarity;
-        public MotelyItemEdition Edition;
-        // TODO: Add sticker fields (Eternal, Perishable, Rental) when logic is ready
-    }
-
-    public ShopJokerInfo GetNextShopJokerWithInfo(int ante, MotelyStake stake)
-    {
-        // 1. Rarity PRNG - order is: rarity + ante + source
-        var rarityPrng = CreatePrngStream(MotelyPrngKeys.JokerRarity + ante + MotelyPrngKeys.Shop);
-        double rarityPoll = GetNextRandom(ref rarityPrng);
-        MotelyJokerRarity rarity;
-        if (rarityPoll > 0.95)
-            rarity = MotelyJokerRarity.Rare;
-        else if (rarityPoll > 0.7)
-            rarity = MotelyJokerRarity.Uncommon;
-        else
-            rarity = MotelyJokerRarity.Common;
-
-        // 2. Joker PRNG - needs source and ante
-        MotelySinglePrngStream jokerPrng;
-        switch (rarity)
-        {
-            case MotelyJokerRarity.Legendary:
-                jokerPrng = CreatePrngStream(MotelyPrngKeys.JokerLegendary + MotelyPrngKeys.Shop + ante);
-                break;
-            case MotelyJokerRarity.Rare:
-                jokerPrng = CreatePrngStream(MotelyPrngKeys.JokerRare + MotelyPrngKeys.Shop + ante);
-                break;
-            case MotelyJokerRarity.Uncommon:
-                jokerPrng = CreatePrngStream(MotelyPrngKeys.JokerUncommon + MotelyPrngKeys.Shop + ante);
-                break;
-            default:
-                jokerPrng = CreatePrngStream(MotelyPrngKeys.JokerCommon + MotelyPrngKeys.Shop + ante);
-                break;
-        }
-        MotelyJoker joker;
-        switch (rarity)
-        {
-            case MotelyJokerRarity.Legendary:
-                joker = (MotelyJoker)((int)MotelyJokerRarity.Legendary | (int)NextJoker<MotelyJokerLegendary>(ref jokerPrng));
-                break;
-            case MotelyJokerRarity.Rare:
-                joker = (MotelyJoker)((int)MotelyJokerRarity.Rare | (int)NextJoker<MotelyJokerRare>(ref jokerPrng));
-                break;
-            case MotelyJokerRarity.Uncommon:
-                joker = (MotelyJoker)((int)MotelyJokerRarity.Uncommon | (int)NextJoker<MotelyJokerUncommon>(ref jokerPrng));
-                break;
-            default:
-                joker = (MotelyJoker)((int)MotelyJokerRarity.Common | (int)NextJoker<MotelyJokerCommon>(ref jokerPrng));
-                break;
-        }
-
-        // 3. Edition PRNG - needs source and ante
-        var editionPrng = CreatePrngStream(MotelyPrngKeys.JokerEdition + MotelyPrngKeys.Shop + ante);
-        double editionPoll = GetNextRandom(ref editionPrng);
-        MotelyItemEdition edition;
-        if (editionPoll > 0.997)
-            edition = MotelyItemEdition.Negative;
-        else if (editionPoll > 0.994)
-            edition = MotelyItemEdition.Polychrome;
-        else if (editionPoll > 0.98)
-            edition = MotelyItemEdition.Holographic;
-        else if (editionPoll > 0.96)
-            edition = MotelyItemEdition.Foil;
-        else
-            edition = MotelyItemEdition.None;
-
-        // TODO: Stickers (Eternal, Perishable, Rental) - see immolate OpenCL logic
-        // jokerstickers nextStickers = {false, false, false};
-
-        return new ShopJokerInfo
-        {
-            Joker = joker,
-            Rarity = rarity,
-            Edition = edition
-            // TODO: Add sticker fields when logic is ready
-        };
-    }
 }