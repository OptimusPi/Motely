--- conflicted
+++ resolved
@@ -1,7 +1,3 @@
-<<<<<<< HEAD
-using System.Collections.Concurrent;
-=======
->>>>>>> 311cd01e
 using System.ComponentModel;
 using System.Diagnostics;
 using System.Runtime.InteropServices;
@@ -63,13 +59,8 @@
 
     public readonly void CacheTarotStream(int ante, bool force = false)
     {
-<<<<<<< HEAD
-        CacheResampleStream(MotelyPrngKeys.Tarot + MotelyPrngKeys.ArcanaPack + ante);
-        CachePseudoHash(MotelyPrngKeys.TarotSoul + MotelyPrngKeys.Tarot + ante);
-=======
         CacheResampleStream(MotelyPrngKeys.Tarot + MotelyPrngKeys.ArcanaPack + ante, force);
         CachePseudoHash(MotelyPrngKeys.TerrotSoul + MotelyPrngKeys.Tarot + ante, force);
->>>>>>> 311cd01e
     }
 
 }
@@ -207,18 +198,7 @@
     /// </summary>
     public int SequentialBatchCharacterCount { get; set; } = 3;
 
-<<<<<<< HEAD
-    public bool Quiet { get; private set; } = false;
-    public MotelySearchSettings<TFilter> WithQuiet(bool quiet)
-    {
-        Quiet = quiet;
-        return this;
-    }
-
-    public MotelySearchSettings<TFilter> WithThreadCount(int threadCount)
-=======
     public MotelySearchSettings<TBaseFilter> WithThreadCount(int threadCount)
->>>>>>> 311cd01e
     {
         ThreadCount = threadCount;
         return this;
@@ -236,25 +216,10 @@
         return this;
     }
 
-<<<<<<< HEAD
-    public MotelySearchSettings<TFilter> WithListSearch(IEnumerable<string> seeds) {
-    var seedList = seeds.ToList();
-    int seedCount = seedList.Count;
-    
-    // Optimize thread count if seed count is small
-    if (seedCount < Vector512<double>.Count) {
-        // For very small seed lists, just use that many threads
-        ThreadCount = Math.Max(1, seedCount);
-        DebugLogger.LogFormat("[OPTIMIZE] Reducing thread count to {0} for {1} seeds", ThreadCount, seedCount);
-=======
     public MotelySearchSettings<TBaseFilter> WithListSearch(IEnumerable<string> seeds)
     {
         return WithProviderSearch(new MotelySeedListProvider(seeds));
->>>>>>> 311cd01e
-    }
-    
-    return WithProviderSearch(new MotelySeedListProvider(seedList));
-}
+    }
 
     public MotelySearchSettings<TBaseFilter> WithProviderSearch(IMotelySeedProvider provider)
     {
@@ -332,15 +297,6 @@
 
     private readonly Stopwatch _elapsedTime = new();
 
-<<<<<<< HEAD
-    private readonly bool _quiet;
-
-    public MotelySearch(MotelySearchSettings<TFilter> settings)
-    {
-        MotelyFilterCreationContext filterCreationContext = new();
-        _filter = settings.FilterDesc.CreateFilter(ref filterCreationContext);
-        _quiet = settings.Quiet;
-=======
     public MotelySearch(MotelySearchSettings<TBaseFilter> settings)
     {
         MotelyFilterCreationContext filterCreationContext = new()
@@ -364,7 +320,6 @@
                 _additionalFilters[i] = settings.AdditionalFilters[i].CreateFilter(ref filterCreationContext);
             }
         }
->>>>>>> 311cd01e
 
         _startBatchIndex = settings.StartBatchIndex;
         _batchIndex = _startBatchIndex;
@@ -432,12 +387,7 @@
 
     private void ReportSeed(ReadOnlySpan<char> seed)
     {
-<<<<<<< HEAD
-        //if (seed.ToString().Contains("PI"))
-            //OuijaStyleConsole.WriteLine($"{seed}");
-=======
         FancyConsole.WriteLine($"{seed}");
->>>>>>> 311cd01e
     }
 
     private void PrintReport()
@@ -452,31 +402,9 @@
 
         double totalPortionFinished = _completedBatchCount / (double)_threads[0].MaxBatch;
         double thisPortionFinished = thisCompletedCount / (double)_threads[0].MaxBatch;
-
-<<<<<<< HEAD
-        // Prevent division by zero or negative/NaN
-        if (thisPortionFinished <= 0 || double.IsNaN(thisPortionFinished) || double.IsInfinity(thisPortionFinished))
-            thisPortionFinished = 1e-9;
-
         double totalTimeEstimate = elapsedMS / thisPortionFinished;
-        double timeLeft = Math.Max(0, totalTimeEstimate - elapsedMS);
-
-        // 30 days in ms
-        double thirtyDaysMs = 30L * 24 * 60 * 60 * 1000;
-
-        string timeLeftFormatted;
-        if (thisCompletedCount < 10 || elapsedMS < 2000) {
-            timeLeftFormatted = "--:--:--";
-        } else if (timeLeft > thirtyDaysMs || double.IsInfinity(timeLeft) || double.IsNaN(timeLeft)) {
-            timeLeftFormatted = "A long time!";
-        } else {
-            TimeSpan timeLeftSpan = TimeSpan.FromMilliseconds(timeLeft);
-            if (timeLeftSpan.TotalDays >= 1)
-                timeLeftFormatted = $"{(int)timeLeftSpan.TotalDays}d {timeLeftSpan:hh\\:mm\\:ss}";
-            else
-                timeLeftFormatted = $"{timeLeftSpan:hh\\:mm\\:ss}";
-        }
-=======
+        double timeLeft = totalTimeEstimate - elapsedMS;
+
         string timeLeftFormatted;
         bool invalid = double.IsNaN(timeLeft) || double.IsInfinity(timeLeft) || timeLeft < 0;
         // Clamp to max TimeSpan if too large - for very slow searches
@@ -496,7 +424,6 @@
         double seedsPerMS = 0;
         if (elapsedMS > 1)
             seedsPerMS = thisCompletedCount * (double)_threads[0].SeedsPerBatch / elapsedMS;
->>>>>>> 311cd01e
 
         double seedsPerMS = thisCompletedCount * ((double)_threads[0].SeedsPerBatch / Math.Max(1, elapsedMS));
 
@@ -646,8 +573,6 @@
 
                 Interlocked.Increment(ref Search._completedBatchCount);
 
-<<<<<<< HEAD
-=======
                 if (Search._additionalFilters.Length != 0)
                 {
                     // Check to see if any batches have been waited for too long to be processed
@@ -669,12 +594,11 @@
                 }
 
                 Search.PrintReport();
->>>>>>> 311cd01e
-            }
-
-        }
-
-        protected abstract void SearchBatch(long batchIdx);
+            }
+
+        }
+
+        protected abstract void SearchBatch(int batchIdx);
 
 #if !DEBUG
     [MethodImpl(MethodImplOptions.AggressiveInlining)]
@@ -1096,31 +1020,7 @@
                 seed.Length - 1,
                 seedLastCharacters,
                 &firstCharacterVector
-<<<<<<< HEAD
-            );
-
-            MotelyVectorSearchContext searchContext = new(ref searchParams);
-
-            // --- DEBUG: Print seed before filtering ---
-            DebugLogger.LogFormat("[DEBUG] Checking seed: {0}", seed.ToString());
-            Console.Out.Flush();
-
-            VectorMask mask = Search._filter.Filter(ref searchContext);
-
-            if (mask[0] && seed.Length > 0)
-            {
-                DebugLogger.LogFormat("[DEBUG] MATCH: {0}", seed.ToString());
-            }
-            else if (seed.Length > 0)
-            {
-                DebugLogger.LogFormat("[DEBUG] FILTERED OUT: {0}", seed.ToString());
-                DebugLogger.LogFormat("[DEBUG] Seed {0} filtered out by needs.", seed.ToString());
-            }
-            DebugLogger.LogFormat("[DEBUG] Exiting SearchSingleSeed for: {0}", seed.ToString());
-            Console.Out.Flush();
-=======
             ));
->>>>>>> 311cd01e
         }
 
         public new void Dispose()
@@ -1246,39 +1146,7 @@
                 SearchSeeds(new MotelySearchContextParams(
                     new(hashes, Search._pseudoHashReverseMap),
                     Motely.MaxSeedLength, Motely.MaxSeedLength - 1, &_digits[1], &seedDigitVector
-<<<<<<< HEAD
-                );
-
-                MotelyVectorSearchContext searchContext = new(ref searchContextParams);
-                uint successMask = Search._filter.Filter(ref searchContext).Value;
-                //TODO return the scores as a mask...?
-
-
-                if (successMask != 0)
-                {
-                    Span<char> seed = stackalloc char[Motely.MaxSeedLength];
-
-                    for (int lane = 0; lane < Vector512<double>.Count; lane++)
-                    {
-                        if ((successMask & 1) != 0)
-                        {
-                            _digits[0] = (char)seedDigitVector[lane];
-
-                            for (int digit = 0; digit < Motely.MaxSeedLength; digit++)
-                            {
-
-                                if (_digits[digit] != '\0')
-                                    seed[digit] = _digits[digit];
-                            }
-                            Search.ReportSeed(seed);
-                        }
-
-                        successMask >>= 1;
-                    }
-                }
-=======
                 ));
->>>>>>> 311cd01e
             }
             else
             {
