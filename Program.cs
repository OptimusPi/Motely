--- conflicted
+++ resolved
@@ -3,7 +3,6 @@
 using Motely;
 using Motely.Filters;
 
-<<<<<<< HEAD
 partial class Program
 {
     static int Main(string[] args)
@@ -88,7 +87,7 @@
     {
         // Set debug output flag
         DebugLogger.IsEnabled = enableDebug;
-        
+
         Console.WriteLine($"🔍 Motely Ouija Search Starting");
         Console.WriteLine($"   Config: {configPath}");
         Console.WriteLine($"   Threads: {threads}");
@@ -161,10 +160,10 @@
 
                 Thread.Sleep(1);
             }
-  
+
             sw.Stop();
             Console.WriteLine();
-                        
+
             // Flush any remaining debug messages
             DebugLogger.ForceFlush();
         }
@@ -199,10 +198,10 @@
     static void PrintResultsHeader(OuijaConfig config)
     {
         var header = "Seed,TotalScore";
-        
-        if (config.ScoreNaturalNegatives) 
+
+        if (config.ScoreNaturalNegatives)
             header += ",NaturalNegatives";
-        if (config.ScoreDesiredNegatives) 
+        if (config.ScoreDesiredNegatives)
             header += ",DesiredNegatives";
 
         // Add column for each want
@@ -222,7 +221,7 @@
     static string FormatWantColumn(OuijaConfig.Desire want)
     {
         var parts = new List<string>();
-        
+
         if (!string.IsNullOrEmpty(want.Edition) && want.Edition != "None")
             parts.Add(want.Edition);
         if (!string.IsNullOrEmpty(want.Value))
@@ -240,10 +239,10 @@
     static void PrintResult(MotelySearchResult result, OuijaConfig config)
     {
         var row = $"{result.Seed},{result.TotalScore}";
-        
-        if (config.ScoreNaturalNegatives) 
+
+        if (config.ScoreNaturalNegatives)
             row += $",{result.NaturalNegativeJokers}";
-        if (config.ScoreDesiredNegatives) 
+        if (config.ScoreDesiredNegatives)
             row += $",{result.DesiredNegativeJokers}";
 
         // Add scores for each want
@@ -260,10 +259,10 @@
         Console.WriteLine(row);
     }
 }
-=======
+
 // IMotelySearch search = new MotelySearchSettings<LuckyCardFilterDesc.LuckyCardFilter>(new LuckyCardFilterDesc())
 // IMotelySearch search = new MotelySearchSettings<ShuffleFinderFilterDesc.ShuffleFinderFilter>(new ShuffleFinderFilterDesc())
-IMotelySearch search = new MotelySearchSettings<PerkeoObservatoryFilterDesc.PerkeoObservatoryFilter>(new PerkeoObservatoryFilterDesc())
+//IMotelySearch search = new MotelySearchSettings<PerkeoObservatoryFilterDesc.PerkeoObservatoryFilter>(new PerkeoObservatoryFilterDesc())
     // await new MotelySearchSettings<NegativeTagFilterDesc.NegativeTagFilter>(new NegativeTagFilterDesc())
     // .WithThreadCount(Environment.ProcessorCount - 2)
     // .WithThreadCount(1)
@@ -271,6 +270,4 @@
 
     // .WithListSearch(["811M2111"])
     // .WithProviderSearch(new MotelyRandomSeedProvider(2000000000))
-    .Start();
-
->>>>>>> de22f975
+    //.Start();
