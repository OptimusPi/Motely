--- conflicted
+++ resolved
@@ -1,26 +1,6 @@
-using System.Diagnostics;
-using McMaster.Extensions.CommandLineUtils;
+﻿
 using Motely;
-using Motely.Filters;
-using static Motely.PerkeoObservatoryFilterDesc;
-using static Motely.OuijaJsonFilterDesc;
 
-<<<<<<< HEAD
-namespace Motely
-{
-    partial class Program
-    {
-        static int Main(string[] args)
-        {
-            
-            var app = new CommandLineApplication
-            {
-                Name = "MotelySearch",
-                Description = "Motely Ouija Search - Dynamic Balatro Seed Searcher"
-            };
-
-            app.HelpOption("-?|-h|--help");
-=======
 
 
 IMotelySearch search = new MotelySearchSettings<FilledSoulFilterDesc.SoulFilter>(new FilledSoulFilterDesc())
@@ -40,303 +20,4 @@
     // .WithListSearch(["TIQR1111"])
     // .WithStake(MotelyStake.Black)
     .Start();
->>>>>>> 4910ca36
 
-            var configOption = app.Option<string>(
-                "--config <PATH>",
-                "Path to Ouija config JSON file",
-                CommandOptionType.SingleValue);
-            configOption.DefaultValue = "test.ouija.json";
-
-            var startBatchOption = app.Option<int>(
-                "--startBatch <INDEX>",
-                "Starting batch index",
-                CommandOptionType.SingleValue);
-            startBatchOption.DefaultValue = 0;
-
-            var endBatchOption = app.Option<int>(
-                "--endBatch <INDEX>",
-                "Ending batch index (-1 for unlimited)",
-                CommandOptionType.SingleValue);
-            endBatchOption.DefaultValue = 1000;
-
-            var threadsOption = app.Option<int>(
-                "--threads <COUNT>",
-                "Number of search threads",
-                CommandOptionType.SingleValue);
-            threadsOption.DefaultValue = Environment.ProcessorCount;
-
-            var batchSizeOption = app.Option<int>(
-                "--batchSize <CHARS>",
-                "Batch character count (2-4 recommended)",
-                CommandOptionType.SingleValue);
-            batchSizeOption.DefaultValue = 4;
-
-            var cutoffOption = app.Option<int>(
-                "--cutoff <SCORE>",
-                "Minimum TotalScore threshold for results (0 for no cutoff)",
-                CommandOptionType.SingleValue);
-            cutoffOption.DefaultValue = 0;
-
-            var debugOption = app.Option(
-                "--debug",
-                "Enable debug output messages",
-                CommandOptionType.NoValue);
-
-            var quietOption = app.Option(
-                "--quiet",
-                "Suppress progress and status output",
-                CommandOptionType.NoValue);
-
-            var noFancyOption = app.Option(
-                "--nofancy",
-                "Suppress fancy console output",
-                CommandOptionType.NoValue);
-
-            var wordlistOption = app.Option<string>(
-                "--wordlist <WL>",
-                "Wordlist file (loads WordLists/<WL>.txt, one 8-char seed per line)",
-                CommandOptionType.SingleValue);
-
-            var seedOption = app.Option<string>(
-                "--seed <SEED>",
-                "Specific seed to search for (overrides batch options)",
-                CommandOptionType.SingleValue);
-            seedOption.DefaultValue = string.Empty;
-
-            var keywordOption = app.Option<string>(
-                "--keyword <KEYWORD>",
-                "Generate seeds from keyword with padding variations",
-                CommandOptionType.SingleValue);
-            keywordOption.DefaultValue = string.Empty;
-
-            var seedInput = seedOption.Value()!;
-
-            if (!string.IsNullOrEmpty(seedInput))
-            {
-                // If a seed is provided, run a single search for that seed
-                Console.WriteLine($"🔍 Searching for specific seed: {seedInput}");
-                RunOuijaSearch(configOption.Value()!, 0, 0, threadsOption.ParsedValue, batchSizeOption.ParsedValue, cutoffOption.ParsedValue, debugOption.HasValue(), quietOption.HasValue());
-                return 0;
-            }
-
-            app.OnExecute(() =>
-            {
-                
-                Console.WriteLine("🔍 Starting Motely Ouija Search");
-                var configName = configOption.Value()!;
-                var startBatch = startBatchOption.ParsedValue;
-                var endBatch = endBatchOption.ParsedValue;
-                var threads = threadsOption.ParsedValue;
-                var batchSize = batchSizeOption.ParsedValue;
-                var cutoff = cutoffOption.ParsedValue;
-                var enableDebug = debugOption.HasValue();
-                var quiet = quietOption.HasValue();
-                var wordlist = wordlistOption.Value();
-                var keyword = keywordOption.Value();
-                var nofancy = noFancyOption.HasValue();
-
-                // Validate batchSize to prevent stack overflow
-                if (batchSize < 1 || batchSize > 8)
-                {
-                    Console.WriteLine($"❌ Error: batchSize must be between 1 and 8 (got {batchSize})");
-                    Console.WriteLine($"   batchSize represents the number of seed digits to process in parallel.");
-                    Console.WriteLine($"   Valid range: 1-8 (Balatro seeds are 1-8 characters)");
-                    Console.WriteLine($"   Recommended: 2-4 for optimal performance");
-                    return 1;
-                }
-
-                RunOuijaSearch(configName, startBatch, endBatch, threads, batchSize, cutoff, enableDebug, quiet, wordlist, keyword, nofancy);
-                Console.WriteLine("🔍 Search completed");
-                return 0;
-            });
-
-            return app.Execute(args);
-        }
-
-        public static void RunOuijaSearch(string configPath, int startBatch, int endBatch, int threads, int batchSize, int cutoff, bool enableDebug, bool quiet, string? wordlist = null, string? keyword = null, bool nofancy = false)
-        {
-            // Set debug output flag
-            DebugLogger.IsEnabled = enableDebug;
-            FancyConsole.IsEnabled = !nofancy;
-
-            List<string>? seeds = null;
-            
-            // Handle keyword generation
-            if (!string.IsNullOrEmpty(keyword))
-            {
-                seeds = SeedGenerator.GenerateSeedsFromKeyword(keyword);
-                if (!quiet)
-                {
-                    Console.WriteLine($"🎯 Generated {seeds.Count} seeds from keyword: {keyword}");
-                    if (seeds.Count <= 10)
-                    {
-                        Console.WriteLine($"   Seeds: {string.Join(", ", seeds)}");
-                    }
-                    else
-                    {
-                        Console.WriteLine($"   First 10: {string.Join(", ", seeds.Take(10))}...");
-                    }
-                }
-            }
-            // Handle wordlist loading
-            else if (!string.IsNullOrEmpty(wordlist))
-            {
-                var wordlistPath = Path.Combine("WordLists", wordlist + ".txt");
-                if (!File.Exists(wordlistPath))
-                    throw new FileNotFoundException($"Wordlist file not found: {wordlistPath}");
-                seeds = File.ReadAllLines(wordlistPath)
-                    .Select(line => line.Trim())
-                    .Where(line => line.Length == 8)
-                    .ToList();
-                if (!quiet)
-                    Console.WriteLine($"✅ Loaded {seeds.Count} seeds from wordlist: {wordlistPath}");
-            }
-
-            if (!quiet)
-            {
-                Console.WriteLine($"🔍 Motely Ouija Search Starting");
-                Console.WriteLine($"   Config: {configPath}");
-                Console.WriteLine($"   Threads: {threads}");
-                Console.WriteLine($"   Batch Size: {batchSize} chars");
-                Console.WriteLine($"   Range: {startBatch} to {endBatch}");
-                if (enableDebug)
-                    Console.WriteLine($"   Debug: Enabled");
-                Console.WriteLine();
-            }
-
-            try
-            {
-                // Load Ouija config - try multiple paths
-                var config = LoadConfig(configPath);
-                if (!quiet)
-                    Console.WriteLine($"✅ Loaded config: {config.Needs?.Length ?? 0} needs, {config.Wants?.Length ?? 0} wants");
-
-                // Print the parsed config for debugging
-                if (!quiet)
-                {
-                    Console.WriteLine("\n--- Parsed Ouija Config ---");
-                    try
-                    {
-                        PrintOuijaConfigDebug(config);
-                    }
-                    catch (Exception ex)
-                    {
-                        Console.WriteLine($"[DEBUG] Could not pretty-print config: {ex.Message}");
-                        Console.WriteLine(config.ToJson());
-                    }
-                    Console.WriteLine("--- End Config ---\n");
-                }
-
-                // Create and run the search
-                if (!quiet)
-                    Console.WriteLine($"🔍 Starting search with {threads} threads, batch size {batchSize}, starting at batch index {startBatch}, cutoff score {cutoff}");
-                // uncomment for Perkeo Observatory filter
-                //var searchSettings = new MotelySearchSettings<NegativeTagFilterDesc.NegativeTagFilter>(new NegativeTagFilterDesc())
-                // uncomment for OuijaFilter
-                var ouijaDesc = new OuijaJsonFilterDesc(config) { Cutoff = cutoff };
-                var searchSettings = new MotelySearchSettings<OuijaJsonFilterDesc.OuijaJsonFilter>(ouijaDesc)
-                    .WithSequentialSearch()
-                    .WithBatchCharacterCount(4)
-                    .WithThreadCount(threads)
-                    .WithStartBatchIndex(startBatch)
-                    .WithQuiet(quiet);
-                if (seeds != null)
-                    searchSettings = searchSettings.WithListSearch(seeds);
-                else
-                    searchSettings = searchSettings.WithSequentialSearch();
-
-                if (!quiet)
-                    Console.WriteLine($"✅ Search starting");
-
-                // Print CSV header for results
-                PrintResultsHeader(config);
-
-                // Create search but don't start yet
-                var search = new MotelySearch<OuijaJsonFilterDesc.OuijaJsonFilter>(searchSettings);
-
-                // Activate Ouija reporting to suppress duplicate output
-                search.ActivateOuijaReporting(OuijaJsonFilterDesc.GetWantsColumnNames(config));
-
-                // Now start the search
-                search.Start();
-                
-                // Flush any remaining debug messages
-                DebugLogger.ForceFlush();
-
-                while (search.Status == MotelySearchStatus.Running)
-                {
-                    // Wait for search to complete
-                    Thread.Sleep(100);
-                }
-            }
-            catch (Exception ex)
-            {
-                Console.WriteLine($"❌ Error: {ex.Message}");
-                DebugLogger.ForceFlush();
-            }
-        }
-
-        static OuijaConfig LoadConfig(string configPath)
-        {
-            // If configPath is a rooted (absolute) path, use it directly
-            if (Path.IsPathRooted(configPath) && File.Exists(configPath))
-            {
-                Console.WriteLine($"📁 Loading config from: {configPath}");
-                return OuijaConfigLoader.Load(configPath);
-            }
-
-            // Always look in JsonItemFilters for configs
-            string fileName = configPath.EndsWith(".ouija.json") ? configPath : configPath + ".ouija.json";
-            string jsonItemFiltersPath = Path.Combine("JsonItemFilters", fileName);
-            if (File.Exists(jsonItemFiltersPath))
-            {
-                Console.WriteLine($"📁 Loading config from: {jsonItemFiltersPath}");
-                return OuijaConfigLoader.Load(jsonItemFiltersPath);
-            }
-
-            throw new FileNotFoundException($"Could not find config file: {configPath}");
-        }
-
-        static void PrintResultsHeader(OuijaConfig config)
-        {
-            // Print deck/stake info as comments
-            Console.WriteLine($"# Deck: {config.Deck}, Stake: {config.Stake}");
-            Console.WriteLine($"# Max Ante: {config.MaxSearchAnte}");
-            // Print CSV header only once, with + prefix
-            var header = "+Seed,TotalScore";
-            if (config.ScoreNaturalNegatives)
-                header += ",NaturalNegatives";
-            if (config.ScoreDesiredNegatives)
-                header += ",DesiredNegatives";
-            // Add column for each want
-            if (config.Wants != null)
-            {
-                foreach (var want in config.Wants)
-                {
-                    var col = FormatWantColumn(want);
-                    header += $",{col}";
-                }
-            }
-            Console.WriteLine(header);
-        }
-
-        // Helper to pretty-print OuijaConfig for debug
-        static void PrintOuijaConfigDebug(OuijaConfig config)
-        {
-            if (config == null)
-            {
-                Console.WriteLine("[DEBUG] Config is null");
-                return;
-            }
-            Console.WriteLine(config.ToJson());
-        }
-
-        // Helper to format a want column for the CSV header
-        static string FormatWantColumn(OuijaConfig.Desire want)
-        {
-            if (want == null) return "Want";
-            return want.GetDisplayString();
-        }
-    }
-}