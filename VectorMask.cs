--- conflicted
+++ resolved
@@ -11,11 +11,7 @@
     public const int Length = 8;
 
     public static readonly VectorMask AllBitsSet = new(0xFF);
-<<<<<<< HEAD
-    public static readonly VectorMask AllBitsClear = new(0x00);
-=======
     public static readonly VectorMask NoBitsSet = new(0);
->>>>>>> 4910ca36
 
     public uint Value = mask;
 
