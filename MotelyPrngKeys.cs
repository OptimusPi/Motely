namespace Motely;

public static class MotelyPrngKeys
{
    public const string Resample = "_resample";

    public const string Voucher = "Voucher";
    public const string ShopPack = "shop_pack";

    public const string Tarot = "Tarot";
<<<<<<< HEAD
    public const string ArcanaPack = "ar1";
    public const string TarotSoul = "soul_";
=======
    public const string TerrotSoul = "soul_";
    public const string ArcanaPackItemSource = "ar1";

    public const string Planet = "Planet";
    public const string PlanetBlackHole = "soul_";
    public const string CelestialPackItemSource = "pl1";

    public const string Spectral = "Spectral";
    public const string SpectralSoulBlackHole = "soul_";
    public const string SpectralPackItemSource = "spe";

    public const string StandardCardBase = "front";
    public const string StandardCardHasEnhancement = "stdset";
    public const string StandardCardEnhancement = "Enhanced";
    public const string StandardCardEdition = "standard_edition";
    public const string StandardCardHasSeal = "stdseal";
    public const string StandardCardSeal = "stdsealtype";
    public const string StandardPackItemSource = "sta";

    public const string BuffoonJokerEternalPerishableSource = "packetper";
    public const string BuffoonJokerRentalSource = "packssjr";
>>>>>>> 4910ca36

    public const string JokerSoul = "sou";
    public const string JokerRarity = "rarity";
    public const string JokerEdition = "edi";
    public const string JokerCommon = "Joker1";
    public const string JokerUncommon = "Joker2";
    public const string JokerRare = "Joker3";
    public const string JokerLegendary = "Joker4";
    public const string JokerRare = "Joker3";
    public const string JokerUncommon = "Joker2";
    public const string JokerCommon = "Joker1";

    public const string Tags = "Tag";

<<<<<<< HEAD
    // Planet card keys
    public const string Planet = "Planet";
    public const string CelestialPack = "pl1"; // MUST match Immolate's S_Celestial

    // Spectral card keys
    public const string Spectral = "Spectral";
    public const string SpectralPack = "spe";
    public const string SpectralSoul = "soul_";

    // Shop source
    public const string Shop = "sho";
    
    // Additional sources from Immolate
    public const string Buffoon = "buf";
    public const string Standard = "sta";
    public const string Wraith = "wra";
    public const string Emperor = "emp";
    public const string HighPriestess = "pri";
    public const string Judgement = "jud";
    public const string Vagabond = "vag";
    public const string Superposition = "sup";
    public const string EightBall = "8ba";
    public const string Seance = "sea";
    public const string SixthSense = "sixth";
    public const string TopUp = "top";
    public const string RareTag = "rta";
    public const string UncommonTag = "uta";
    public const string BlueSeal = "blusl";
    public const string PurpleSeal = "8ba"; // Note: Same as 8ball in Immolate
    public const string RiffRaff = "rif";
    public const string Cartomancer = "car";
    
    // Additional RNG types from Immolate
    public const string CardType = "cdt";
    public const string Enhancement = "Enhanced";
    public const string StandardEdition = "standard_edition";
    public const string StandardHasEnhancement = "stdset";
    public const string StandardHasSeal = "stdseal";
    public const string StandardSeal = "stdsealtype";
    public const string Card = "front";
    public const string ShuffleNewRound = "nr";
    public const string Misprint = "misprint";
    public const string LuckyMult = "lucky_mult";
    public const string LuckyMoney = "lucky_money";
    public const string Sigil = "sigil";
    public const string Ouija = "ouija";
    public const string WheelOfFortune = "wheel_of_fortune";
    public const string GrosMichel = "gros_michel";
    public const string Cavendish = "cavendish";
    public const string VoucherTag = "Voucher_fromtag";
    public const string OrbitalTag = "orbital";
    public const string Erratic = "erratic";
    public const string Eternal = "stake_shop_joker_eternal";
    public const string Perishable = "ssjp";
    public const string Rental = "ssjr";
    public const string EternalPerishable = "etperpoll";
    public const string RentalPack = "packssjr";
    public const string EternalPerishablePack = "packetper";
    public const string Boss = "boss";
=======
    public const string ShopItemType = "cdt";
    public const string ShopItemSource = "sho";
    public const string ShopJokerEternalPerishableSource = "etperpoll";
    public const string ShopJokerRentalSource = "ssjr";
>>>>>>> 4910ca36
}<|MERGE_RESOLUTION|>--- conflicted
+++ resolved
@@ -1,3 +1,4 @@
+
 namespace Motely;
 
 public static class MotelyPrngKeys
@@ -8,10 +9,6 @@
     public const string ShopPack = "shop_pack";
 
     public const string Tarot = "Tarot";
-<<<<<<< HEAD
-    public const string ArcanaPack = "ar1";
-    public const string TarotSoul = "soul_";
-=======
     public const string TerrotSoul = "soul_";
     public const string ArcanaPackItemSource = "ar1";
 
@@ -33,7 +30,6 @@
 
     public const string BuffoonJokerEternalPerishableSource = "packetper";
     public const string BuffoonJokerRentalSource = "packssjr";
->>>>>>> 4910ca36
 
     public const string JokerSoul = "sou";
     public const string JokerRarity = "rarity";
@@ -42,76 +38,11 @@
     public const string JokerUncommon = "Joker2";
     public const string JokerRare = "Joker3";
     public const string JokerLegendary = "Joker4";
-    public const string JokerRare = "Joker3";
-    public const string JokerUncommon = "Joker2";
-    public const string JokerCommon = "Joker1";
 
     public const string Tags = "Tag";
 
-<<<<<<< HEAD
-    // Planet card keys
-    public const string Planet = "Planet";
-    public const string CelestialPack = "pl1"; // MUST match Immolate's S_Celestial
-
-    // Spectral card keys
-    public const string Spectral = "Spectral";
-    public const string SpectralPack = "spe";
-    public const string SpectralSoul = "soul_";
-
-    // Shop source
-    public const string Shop = "sho";
-    
-    // Additional sources from Immolate
-    public const string Buffoon = "buf";
-    public const string Standard = "sta";
-    public const string Wraith = "wra";
-    public const string Emperor = "emp";
-    public const string HighPriestess = "pri";
-    public const string Judgement = "jud";
-    public const string Vagabond = "vag";
-    public const string Superposition = "sup";
-    public const string EightBall = "8ba";
-    public const string Seance = "sea";
-    public const string SixthSense = "sixth";
-    public const string TopUp = "top";
-    public const string RareTag = "rta";
-    public const string UncommonTag = "uta";
-    public const string BlueSeal = "blusl";
-    public const string PurpleSeal = "8ba"; // Note: Same as 8ball in Immolate
-    public const string RiffRaff = "rif";
-    public const string Cartomancer = "car";
-    
-    // Additional RNG types from Immolate
-    public const string CardType = "cdt";
-    public const string Enhancement = "Enhanced";
-    public const string StandardEdition = "standard_edition";
-    public const string StandardHasEnhancement = "stdset";
-    public const string StandardHasSeal = "stdseal";
-    public const string StandardSeal = "stdsealtype";
-    public const string Card = "front";
-    public const string ShuffleNewRound = "nr";
-    public const string Misprint = "misprint";
-    public const string LuckyMult = "lucky_mult";
-    public const string LuckyMoney = "lucky_money";
-    public const string Sigil = "sigil";
-    public const string Ouija = "ouija";
-    public const string WheelOfFortune = "wheel_of_fortune";
-    public const string GrosMichel = "gros_michel";
-    public const string Cavendish = "cavendish";
-    public const string VoucherTag = "Voucher_fromtag";
-    public const string OrbitalTag = "orbital";
-    public const string Erratic = "erratic";
-    public const string Eternal = "stake_shop_joker_eternal";
-    public const string Perishable = "ssjp";
-    public const string Rental = "ssjr";
-    public const string EternalPerishable = "etperpoll";
-    public const string RentalPack = "packssjr";
-    public const string EternalPerishablePack = "packetper";
-    public const string Boss = "boss";
-=======
     public const string ShopItemType = "cdt";
     public const string ShopItemSource = "sho";
     public const string ShopJokerEternalPerishableSource = "etperpoll";
     public const string ShopJokerRentalSource = "ssjr";
->>>>>>> 4910ca36
 }